import time
import multiprocessing as mp
import yaml
import numpy as np
import mlflow
from flatten_dict import flatten, unflatten
from jax import config

config.update("jax_enable_x64", True)
config.update("jax_disable_jit", True)

from inverse_thomson_scattering import datafitter, utils
<<<<<<< HEAD

=======
>>>>>>> b7fff24b

if __name__ == "__main__":

    numtimes = 10
    starttimes = np.linspace(1600, 3700, numtimes + 1)
    ms = [3.0, 3.0, 3.0, 3.5, 3.0, 3.0, 2.5, 2.5, 2.5, 2.5]
    for ii in range(numtimes):
        tstart = starttimes[ii]
        tend = starttimes[ii + 1]

<<<<<<< HEAD
        for num_slices in [2]:  # 8]:#[1, 2, 4, 8, 16, 32][::-1]:
=======
        for num_slices in [8]:  # [1, 2, 4, 8, 16, 32][::-1]:
>>>>>>> b7fff24b
            slices = [int(i) for i in np.linspace(tstart, tend, num_slices)]
            slices = slices[:-1]

            with open("./defaults.yaml", "r") as fi:
                defaults = yaml.safe_load(fi)

            with open("./inputs.yaml", "r") as fi:
                inputs = yaml.safe_load(fi)

            defaults = flatten(defaults)
            defaults.update(flatten(inputs))
            config = unflatten(defaults)

            bgshot = {"type": [], "val": []}
            # bgshot = {"type": "Fit", "val": 102584}
            lnout = {"type": "ps", "val": slices}
            # lnout = {"type": "um", "val": slices}
            bglnout = {"type": "pixel", "val": 900}
            extraoptions = {"spectype": 2}

            config["parameters"]["Te"]["val"] = list(
                np.interp(
                    slices,
                    np.linspace(1600, 3700, 19),
                    [
                        0.2,
                        0.4,
                        0.5,
                        0.55,
                        0.6,
                        0.6,
                        0.65,
                        0.65,
                        0.65,
                        0.65,
                        0.65,
                        0.5,
                        0.4,
                        0.4,
                        0.3,
                        0.3,
                        0.25,
                        0.2,
                        0.2,
                    ],
                )
            )
            config["parameters"]["ne"]["val"] = list(
                np.interp(
                    slices,
                    np.linspace(1600, 3700, 19),
                    [
                        0.15,
                        0.2,
                        0.2,
                        0.2,
                        0.2,
                        0.2,
                        0.2,
                        0.2,
                        0.2,
                        0.2,
                        0.2,
                        0.2,
                        0.2,
                        0.2,
                        0.2,
                        0.15,
                        0.15,
                        0.15,
                        0.15,
                    ],
                )
            )
            # config["parameters"]["m"]["val"]= np.array(np.interp(slices, np.linspace(1600,3700,19), [2.2,3.,3.,3.,3.,3.,3.5,3.5,3.5,3.,3.,3.,3.,2.5,2.5,2.5,2.5,2.5,2.5]))
            config["parameters"]["m"]["val"] = ms[ii]

            mlflow.set_experiment(config["mlflow"]["experiment"])

            with mlflow.start_run() as run:
                utils.log_params(config)
                # with tempfile.TemporaryDirectory() as td:
                #    with open(os.path.join(td, "config.yaml"), "w") as fi:
                #        yaml.safe_dump(config, fi)

                config["bgshot"] = bgshot
                config["lineoutloc"] = lnout
                config["bgloc"] = bglnout
                config["extraoptions"] = extraoptions
                config["num_cores"] = int(mp.cpu_count())

                config = {**config, **dict(shotnum=101675, bgscale=1, dpixel=2)}

                mlflow.log_params({"num_slices": len(slices)})
                t0 = time.time()
                # mlflow.log_params(flatten(config))
                fit_results = datafitter.fit(config=config)
                metrics_dict = {"datafitter_time": time.time() - t0, "num_cores": int(mp.cpu_count())}
                mlflow.log_metrics(metrics=metrics_dict)
                mlflow.set_tag("status", "completed")<|MERGE_RESOLUTION|>--- conflicted
+++ resolved
@@ -7,13 +7,8 @@
 from jax import config
 
 config.update("jax_enable_x64", True)
-config.update("jax_disable_jit", True)
 
 from inverse_thomson_scattering import datafitter, utils
-<<<<<<< HEAD
-
-=======
->>>>>>> b7fff24b
 
 if __name__ == "__main__":
 
@@ -24,11 +19,7 @@
         tstart = starttimes[ii]
         tend = starttimes[ii + 1]
 
-<<<<<<< HEAD
-        for num_slices in [2]:  # 8]:#[1, 2, 4, 8, 16, 32][::-1]:
-=======
         for num_slices in [8]:  # [1, 2, 4, 8, 16, 32][::-1]:
->>>>>>> b7fff24b
             slices = [int(i) for i in np.linspace(tstart, tend, num_slices)]
             slices = slices[:-1]
 
