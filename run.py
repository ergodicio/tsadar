import tempfile
import time
import multiprocessing as mp
import yaml
import numpy as np
import mlflow
import os
from flatten_dict import flatten, unflatten
import flatdict

from inverse_thomson_scattering.v0 import datafitter


def log_params(cfg):
    flattened_dict = dict(flatdict.FlatDict(cfg, delimiter="."))
    num_entries = len(flattened_dict.keys())

    if num_entries > 100:
        num_batches = num_entries % 100
        fl_list = list(flattened_dict.items())
        for i in range(num_batches):
            end_ind = min((i + 1) * 100, num_entries)
            trunc_dict = {k: v for k, v in fl_list[i * 100 : end_ind]}
            mlflow.log_params(trunc_dict)
    else:
        mlflow.log_params(flattened_dict)


def update(base_dict, new_dict):
    combined_dict = {}
    for k, v in new_dict.items():
        combined_dict[k] = base_dict[k]
        if isinstance(v, dict):
            combined_dict[k] = update(base_dict[k], v)
        else:
            combined_dict[k] = new_dict[k]

    return combined_dict


if __name__ == "__main__":

    for num_slices in [5]:#[1, 2, 4, 8, 16, 32][::-1]:
        slices = [int(i) for i in np.linspace(-800, 800, num_slices)]
        with open("./defaults.yaml", "r") as fi:
            defaults = yaml.safe_load(fi)

        with open("./inputs.yaml", "r") as fi:
            inputs = yaml.safe_load(fi)

        defaults = flatten(defaults)
        defaults.update(flatten(inputs))
        config = unflatten(defaults)
        bgshot = {"type": "Fit", "val": 102584}
        lnout = {"type": "um", "val": slices}
        bglnout = {"type": "pixel", "val": 900}
        extraoptions = {"spectype": 2}

<<<<<<< HEAD
        config["bgshot"] = bgshot
        config["lineoutloc"] = lnout
        config["bgloc"] = bglnout
        config["extraoptions"] = extraoptions
        config["num_cores"] = int(mp.cpu_count())

        config = {**config, **dict(shotnum=102583, bgscale=1, dpixel=2)}

=======
>>>>>>> 2504baf5
        mlflow.set_experiment(config["mlflow"]["experiment"])

        with mlflow.start_run() as run:
            log_params(config)
            with tempfile.TemporaryDirectory() as td:
                with open(os.path.join(td, "config.yaml"), "w") as fi:
                    yaml.safe_dump(config, fi)

            config["bgshot"] = bgshot
            config["lineoutloc"] = lnout
            config["bgloc"] = bglnout
            config["extraoptions"] = extraoptions
            config["num_cores"] = int(mp.cpu_count())

            config = {**config, **dict(shotnum=101675, bgscale=1, dpixel=2)}

            mlflow.log_params({"num_slices": len(slices)})
            t0 = time.time()
            fit_results = datafitter.fit(config=config)
<<<<<<< HEAD
            metrics_dict = {"datafitter_time": time.time() - t0, "num_cores": int(mp.cpu_count())}  # , "loss": fit_results["loss"]}
=======
            metrics_dict = {"datafitter_time": time.time() - t0, "num_cores": int(mp.cpu_count())}
>>>>>>> 2504baf5
            mlflow.log_metrics(metrics=metrics_dict)
            mlflow.log_params(fit_results)
            mlflow.set_tag("status", "completed")<|MERGE_RESOLUTION|>--- conflicted
+++ resolved
@@ -56,17 +56,6 @@
         bglnout = {"type": "pixel", "val": 900}
         extraoptions = {"spectype": 2}
 
-<<<<<<< HEAD
-        config["bgshot"] = bgshot
-        config["lineoutloc"] = lnout
-        config["bgloc"] = bglnout
-        config["extraoptions"] = extraoptions
-        config["num_cores"] = int(mp.cpu_count())
-
-        config = {**config, **dict(shotnum=102583, bgscale=1, dpixel=2)}
-
-=======
->>>>>>> 2504baf5
         mlflow.set_experiment(config["mlflow"]["experiment"])
 
         with mlflow.start_run() as run:
@@ -86,11 +75,7 @@
             mlflow.log_params({"num_slices": len(slices)})
             t0 = time.time()
             fit_results = datafitter.fit(config=config)
-<<<<<<< HEAD
-            metrics_dict = {"datafitter_time": time.time() - t0, "num_cores": int(mp.cpu_count())}  # , "loss": fit_results["loss"]}
-=======
             metrics_dict = {"datafitter_time": time.time() - t0, "num_cores": int(mp.cpu_count())}
->>>>>>> 2504baf5
             mlflow.log_metrics(metrics=metrics_dict)
             mlflow.log_params(fit_results)
             mlflow.set_tag("status", "completed")