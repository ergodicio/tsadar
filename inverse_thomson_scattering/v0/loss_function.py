from typing import Dict

import jax
from jax import numpy as jnp
from jax import jit, vmap, value_and_grad
import numpy as np
from inverse_thomson_scattering.v0.fitmodl import get_fit_model


def get_loss_function(config: Dict, xie, sas, data: np.ndarray, norms: np.ndarray, shifts: np.ndarray):
    fit_model = get_fit_model(config, xie, sas)
    lam = config["parameters"]["lam"]["val"]
    stddev = config["D"]["PhysParams"]["widIRF"]

    def transform_ion_spec(lamAxisI, modlI, lamAxisE, amps, TSins):
        originI = (jnp.amax(lamAxisI) + jnp.amin(lamAxisI)) / 2.0
        inst_funcI = jnp.squeeze(
            (1.0 / (stddev[1] * jnp.sqrt(2.0 * jnp.pi)))
            * jnp.exp(-((lamAxisI - originI) ** 2.0) / (2.0 * (stddev[1]) ** 2.0))
        )  # Gaussian
        ThryI = jnp.convolve(modlI, inst_funcI, "same")
        ThryI = (jnp.amax(modlI) / jnp.amax(ThryI)) * ThryI
        ThryI = jnp.average(ThryI.reshape(1024, -1), axis=1)

        if config["D"]["PhysParams"]["norm"] == 0:
            lamAxisI = jnp.average(lamAxisI.reshape(1024, -1), axis=1)
            ThryI = TSins["amp3"]["val"] * amps[1] * ThryI / jnp.amax(ThryI)
            lamAxisE = jnp.average(lamAxisE.reshape(1024, -1), axis=1)

        return lamAxisI, lamAxisE, ThryI

    def transform_electron_spec(lamAxisE, modlE, amps, TSins):
        # Conceptual_origin so the convolution donsn't shift the signal
        originE = (jnp.amax(lamAxisE) + jnp.amin(lamAxisE)) / 2.0
        inst_funcE = jnp.squeeze(
            (1.0 / (stddev[0] * jnp.sqrt(2.0 * jnp.pi)))
            * jnp.exp(-((lamAxisE - originE) ** 2.0) / (2.0 * (stddev[0]) ** 2.0))
        )  # Gaussian
        ThryE = jnp.convolve(modlE, inst_funcE, "same")
        ThryE = (jnp.amax(modlE) / jnp.amax(ThryE)) * ThryE

        if config["D"]["PhysParams"]["norm"] > 0:
            ThryE = jnp.where(
                lamAxisE < lam,
                TSins["amp1"] * (ThryE / jnp.amax(ThryE[lamAxisE < lam])),
                TSins["amp2"] * (ThryE / jnp.amax(ThryE[lamAxisE > lam])),
            )

        ThryE = jnp.average(ThryE.reshape(1024, -1), axis=1)
        if config["D"]["PhysParams"]["norm"] == 0:
            lamAxisE = jnp.average(lamAxisE.reshape(1024, -1), axis=1)
            ThryE = amps[0] * ThryE / jnp.amax(ThryE)
            ThryE = jnp.where(lamAxisE < lam, TSins["amp1"]["val"] * ThryE, TSins["amp2"]["val"] * ThryE)

        return lamAxisE, ThryE

    @jit
    def get_spectra(modlE, modlI, lamAxisE, lamAxisI, amps, TSins):

        if config["D"]["extraoptions"]["load_ion_spec"]:
            lamAxisI, lamAxisE, ThryI = transform_ion_spec(lamAxisI, modlI, lamAxisE, amps, TSins)
        else:
            lamAxisI = jnp.nan
            ThryI = jnp.nan
            # raise NotImplementedError("Need to create an ion spectrum so we can compare it against data!")

        if config["D"]["extraoptions"]["load_ele_spec"]:
            lamAxisE, ThryE = transform_electron_spec(lamAxisE, modlE, amps, TSins)
        else:
            raise NotImplementedError("Need to create an electron spectrum so we can compare it against data!")

        return ThryE, ThryI, lamAxisE, lamAxisI

    vmap_fit_model = jit(vmap(fit_model))
    vmap_get_spectra = jit(vmap(get_spectra))

    if config["optimizer"]["y_norm"]:
        i_norm = np.amax(data[:, 1, :])
        e_norm = np.amax(data[:, 0, :])
    else:
        i_norm = e_norm = 1.0

    def loss_fn(x: jnp.ndarray):
<<<<<<< HEAD
        #print(x)
=======
        # print(x)
>>>>>>> fef9794d
        modlE, modlI, lamAxisE, lamAxisI, live_TSinputs = vmap_fit_model(x)
        ThryE, ThryI, lamAxisE, lamAxisI = vmap_get_spectra(
            modlE, modlI, lamAxisE, lamAxisI, jnp.concatenate(config["D"]["PhysParams"]["amps"]), live_TSinputs
        )

        ThryE = ThryE / e_norm
        ThryI = ThryI / i_norm

        loss = 0
        i_data = data[:, 1, :] / i_norm
        e_data = data[:, 0, :] / e_norm
        if config["D"]["extraoptions"]["fit_IAW"]:
            #    loss=loss+sum((10*data(2,:)-10*ThryI).^2); %multiplier of 100 is to set IAW and EPW data on the same scale 7-5-20 %changed to 10 9-1-21
            loss = loss + jnp.sum(jnp.square(i_data - ThryI))

        if config["D"]["extraoptions"]["fit_EPWb"]:
            thry_slc = jnp.where((lamAxisE > 450) & (lamAxisE < 510), ThryE, 0.0)
            data_slc = jnp.where((lamAxisE > 450) & (lamAxisE < 510), e_data, 0.0)

            loss = loss + jnp.sum((data_slc - thry_slc) ** 2)

        if config["D"]["extraoptions"]["fit_EPWr"]:
            thry_slc = jnp.where((lamAxisE > 540) & (lamAxisE < 625), ThryE, 0.0)
            data_slc = jnp.where((lamAxisE > 540) & (lamAxisE < 625), e_data, 0.0)

            loss = loss + jnp.sum(jnp.square(data_slc - thry_slc))

        return loss

    vg_func = jit(value_and_grad(loss_fn))
    loss_func = jit(loss_fn)
    hess_func = jit(jax.hessian(loss_fn))

    def val_and_grad_loss(x: np.ndarray):
        x = x * norms + shifts
        reshaped_x = jnp.array(x.reshape((data.shape[0], -1)))
        value, grad = vg_func(reshaped_x)

        return value, np.array(grad).flatten()
    
    def value(x: np.ndarray):
        x = x * norms + shifts
        reshaped_x = jnp.array(x.reshape((data.shape[0], -1)))
        val = loss_func(reshaped_x)

        return val


<<<<<<< HEAD
=======
    def value(x: np.ndarray):
        x = x * norms + shifts
        reshaped_x = jnp.array(x.reshape((data.shape[0], -1)))
        val = loss_func(reshaped_x)

        return val

>>>>>>> fef9794d
    return value, val_and_grad_loss, hess_func<|MERGE_RESOLUTION|>--- conflicted
+++ resolved
@@ -81,11 +81,6 @@
         i_norm = e_norm = 1.0
 
     def loss_fn(x: jnp.ndarray):
-<<<<<<< HEAD
-        #print(x)
-=======
-        # print(x)
->>>>>>> fef9794d
         modlE, modlI, lamAxisE, lamAxisI, live_TSinputs = vmap_fit_model(x)
         ThryE, ThryI, lamAxisE, lamAxisI = vmap_get_spectra(
             modlE, modlI, lamAxisE, lamAxisI, jnp.concatenate(config["D"]["PhysParams"]["amps"]), live_TSinputs
@@ -133,15 +128,4 @@
 
         return val
 
-
-<<<<<<< HEAD
-=======
-    def value(x: np.ndarray):
-        x = x * norms + shifts
-        reshaped_x = jnp.array(x.reshape((data.shape[0], -1)))
-        val = loss_func(reshaped_x)
-
-        return val
-
->>>>>>> fef9794d
     return value, val_and_grad_loss, hess_func