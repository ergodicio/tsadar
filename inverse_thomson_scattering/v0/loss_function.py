--- conflicted
+++ resolved
@@ -60,15 +60,9 @@
         if config["D"]["extraoptions"]["load_ion_spec"]:
             lamAxisI, lamAxisE, ThryI = transform_ion_spec(lamAxisI, modlI, lamAxisE, amps, TSins)
         else:
-<<<<<<< HEAD
-            lamAxisI=jnp.nan
-            ThryI=jnp.nan
-            #raise NotImplementedError("Need to create an ion spectrum so we can compare it against data!")
-=======
             lamAxisI = jnp.nan
             ThryI = jnp.nan
             # raise NotImplementedError("Need to create an ion spectrum so we can compare it against data!")
->>>>>>> 2504baf5
 
         if config["D"]["extraoptions"]["load_ele_spec"]:
             lamAxisE, ThryE = transform_electron_spec(lamAxisE, modlE, amps, TSins)
