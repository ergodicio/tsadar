from typing import Dict

import time, tempfile, mlflow, os, copy

import numpy as np
import scipy.optimize as spopt

from inverse_thomson_scattering.plotting import plotters
from inverse_thomson_scattering.model.TSFitter import TSFitter


def recalculate_with_chosen_weights(
    config: Dict, batch_indices, all_data: Dict, ts_fitter: TSFitter, calc_sigma: bool, fitted_weights: Dict
):
    """
    Gets parameters and the result of the full forward pass i.e. fits


    Args:
        config: Dict- configuration dictionary built from input deck
        batch_indices:
        all_data: Dict- contains the electron data, ion data, and their respective amplitudes
        ts_fitter: Instance of the TSFitter class
        fitted_weights: Dict- best values of the parameters returned by the minimizer

    Returns:

    """

    all_params = {}
    num_params = 0
    for species in config["parameters"].keys():
        all_params[species] = {}
        for key in config["parameters"][species].keys():
            if config["parameters"][species][key]["active"]:
                all_params[species][key] = np.zeros(
                    (batch_indices.flatten()[-1] + 1, np.size(config["parameters"][species][key]["val"])),
                    dtype=np.float64,
                )
                num_params += np.shape(all_params[species][key])[1]
    batch_indices.sort()
    losses = np.zeros(batch_indices.flatten()[-1] + 1, dtype=np.float64)
    batch_indices = np.reshape(batch_indices, (-1, config["optimizer"]["batch_size"]))

    fits = {}
    sqdevs = {}
    fits["ion"] = np.zeros(all_data["i_data"].shape)
    sqdevs["ion"] = np.zeros(all_data["i_data"].shape)
    fits["ele"] = np.zeros(all_data["e_data"].shape)
    sqdevs["ele"] = np.zeros(all_data["e_data"].shape)

    # num_params = 0
    # for key, vec in all_params.items():
    #     num_params += np.shape(vec)[1]

    if config["other"]["extraoptions"]["load_ion_spec"]:
        sigmas = np.zeros((all_data["i_data"].shape[0], num_params))

    if config["other"]["extraoptions"]["load_ele_spec"]:
        sigmas = np.zeros((all_data["e_data"].shape[0], num_params))

    if config["other"]["extraoptions"]["spectype"] == "angular_full":
        batch = {
            "e_data": all_data["e_data"][config["data"]["lineouts"]["start"] : config["data"]["lineouts"]["end"], :],
            "e_amps": all_data["e_amps"][config["data"]["lineouts"]["start"] : config["data"]["lineouts"]["end"], :],
            "i_data": all_data["i_data"],
            "i_amps": all_data["i_amps"],
            "noise_e": config["other"]["PhysParams"]["noiseE"][
                config["data"]["lineouts"]["start"] : config["data"]["lineouts"]["end"], :
            ],
            "noise_i": config["other"]["PhysParams"]["noiseI"][
                config["data"]["lineouts"]["start"] : config["data"]["lineouts"]["end"], :
            ],
        }
        losses, sqds, used_points, [ThryE, _, params] = ts_fitter.array_loss(fitted_weights, batch)
        fits["ele"] = ThryE
        sqdevs["ele"] = sqds["ele"]

        for species in all_params.keys():
            for k in all_params[species].keys():
                # all_params[k] = np.concatenate([all_params[k], params[k].reshape(-1)])
                all_params[species][k] = params[species][k].reshape(-1)

        if calc_sigma:
            # this line may need to be omited since the weights may be transformed by line 77
            active_params = ts_fitter.weights_to_params(fitted_weights, return_static_params=False)
            hess = ts_fitter.h_loss_wrt_params(active_params, batch)
            sigmas = get_sigmas(hess, config["optimizer"]["batch_size"])
            print(f"Number of 0s in sigma: {len(np.where(sigmas==0)[0])}")

    else:
        for i_batch, inds in enumerate(batch_indices):
            batch = {
                "e_data": all_data["e_data"][inds],
                "e_amps": all_data["e_amps"][inds],
                "i_data": all_data["i_data"][inds],
                "i_amps": all_data["i_amps"][inds],
                "noise_e": config["other"]["PhysParams"]["noiseE"][inds],
                "noise_i": config["other"]["PhysParams"]["noiseI"][inds],
            }
            
            loss, sqds, used_points, [ThryE, ThryI, params] = ts_fitter.array_loss(fitted_weights[i_batch], batch)
            # these_params = ts_fitter.weights_to_params(fitted_weights[i_batch], return_static_params=False)

            if calc_sigma:
<<<<<<< HEAD
                try:
                    hess = ts_fitter.h_loss_wrt_params(fitted_weights[i_batch], batch)
                except:
                    print("Error calculating Hessian, no hessian based uncertainties have been calculated")
                    calc_sigma = False
=======
                hess = ts_fitter.h_loss_wrt_params(fitted_weights[i_batch], batch)
>>>>>>> 6916565a

            losses[inds] = loss
            sqdevs["ele"][inds] = sqds["ele"]
            sqdevs["ion"][inds] = sqds["ion"]
            if calc_sigma:
                sigmas[inds] = get_sigmas(hess, config["optimizer"]["batch_size"])
                # print(f"Number of 0s in sigma: {len(np.where(sigmas==0)[0])}") number of negatives?

            fits["ele"][inds] = ThryE
            fits["ion"][inds] = ThryI

            for species in all_params.keys():
                for k in all_params[species].keys():
                    if np.size(np.shape(params[species][k])) == 3:
                        all_params[species][k][inds] = np.squeeze(params[species][k][inds])
                    else:
<<<<<<< HEAD
                        all_params[species][k][inds] = params[species][k]
=======
                        all_params[species][k][inds] = params[species][k][inds]
>>>>>>> 6916565a

    return losses, sqdevs, used_points, fits, sigmas, all_params


def get_sigmas(hess: Dict, batch_size: int) -> Dict:
    """
    Calculates the variance using the hessian with respect to the parameters and then using the hessian values
    as the inverse of the covariance matrix and then inverting that. Negatives in the inverse hessian normally indicate
    non-optimal points, to represent this in the final result the uncertainty of those values are reported as negative.


    Args:
        hess: Hessian dictionary, the field for each fitted parameter has subfields corresponding to each of the other
            fitted parameters. Within each nested subfield is a batch_size x batch_size array with the hessian values
            for that parameter combination and that batch. The cross terms of this array are zero since separate
            lineouts within a batch do not affect each other, they are therefore discarded
        batch_size: int- number of lineouts in a batch

    Returns:
        sigmas: batch_size x number_of_parameters array with the uncertainty values for each parameter
    """
    sizes = {
        key + species: hess[species][key][species][key].shape[1]
        for species in hess.keys()
        for key in hess[species].keys()
    }
    # sizes = {key: hess[key][key].shape[1] for key in keys}
    actual_num_params = sum([v for k, v in sizes.items()])
    sigmas = np.zeros((batch_size, actual_num_params))

    for i in range(batch_size):
        temp = np.zeros((actual_num_params, actual_num_params))
        k1 = 0
        for species1 in hess.keys():
            for key1 in hess[species1].keys():
                k2 = 0
                for species2 in hess.keys():
                    for key2 in hess[species2].keys():
                        temp[k1, k2] = np.squeeze(hess[species1][key1][species2][key2])[i, i]
                        k2 += 1
                k1 += 1

        # xc = 0
        # for k1, param in enumerate(keys):
        #     yc = 0
        #     for k2, param2 in enumerate(keys):
        #         if i > 0:
        #             temp[k1, k2] = np.squeeze(hess[param][param2])[i, i]
        #         else:
        #             temp[xc : xc + sizes[param], yc : yc + sizes[param2]] = hess[param][param2][0, :, 0, :]
        #
        #         yc += sizes[param2]
        #     xc += sizes[param]

        # print(temp)
        inv = np.linalg.inv(temp)
        # print(inv)

        sigmas[i, :] = np.sign(np.diag(inv)) * np.sqrt(np.abs(np.diag(inv)))
        # for k1, param in enumerate(keys):
        #     sigmas[i, xc : xc + sizes[param]] = np.diag(
        #         np.sign(inv[xc : xc + sizes[param], xc : xc + sizes[param]])
        #         * np.sqrt(np.abs(inv[xc : xc + sizes[param], xc : xc + sizes[param]]))
        #     )
        # print(sigmas[i, k1])
        # change sigmas into a dictionary?

    return sigmas


def postprocess(config, batch_indices, all_data: Dict, all_axes: Dict, ts_fitter, sa, fitted_weights):
    t1 = time.time()

    if config["other"]["extraoptions"]["spectype"] != "angular_full" and config["other"]["refit"]:
        losses_init, sqdevs, used_points, fits, sigmas, all_params = recalculate_with_chosen_weights(
            config, batch_indices, all_data, ts_fitter, False, fitted_weights
        )

        # refit bad fits
        red_losses_init = losses_init / (1.1 * (used_points - len(all_params)))
        true_batch_size = config["optimizer"]["batch_size"]
        # config["optimizer"]["batch_size"] = 1
        mlflow.log_metrics({"number of fits": len(batch_indices.flatten())})
        mlflow.log_metrics({"number of refits": int(np.sum(red_losses_init > config["other"]["refit_thresh"]))})

        for i in batch_indices.flatten()[red_losses_init > config["other"]["refit_thresh"]]:
            if i == 0:
                continue

            batch = {
                "e_data": np.reshape(all_data["e_data"][i], (1, -1)),
                "e_amps": np.reshape(all_data["e_amps"][i], (1, -1)),
                "i_data": np.reshape(all_data["i_data"][i], (1, -1)),
                "i_amps": np.reshape(all_data["i_amps"][i], (1, -1)),
                "noise_e": np.reshape(config["other"]["PhysParams"]["noiseE"][i], (1, -1)),
                "noise_i": np.reshape(config["other"]["PhysParams"]["noiseI"][i], (1, -1)),
            }

            # previous_weights = {}
<<<<<<< HEAD
            temp_cfg = copy.deepcopy(config)
=======
            temp_cfg = copy.copy(config)
>>>>>>> 6916565a
            temp_cfg["optimizer"]["batch_size"] = 1
            for species in fitted_weights[(i - 1) // true_batch_size].keys():
                for key in fitted_weights[(i - 1) // true_batch_size][species].keys():
                    if config["parameters"][species][key]["active"]:
                        temp_cfg["parameters"][species][key]["val"] = float(
                            fitted_weights[(i - 1) // true_batch_size][species][key][(i - 1) % true_batch_size]
                        )

            ts_fitter_refit = TSFitter(temp_cfg, sa, batch)

            # ts_fitter_refit.flattened_weights, ts_fitter_refit.unravel_pytree = ravel_pytree(previous_weights)

            res = spopt.minimize(
                ts_fitter_refit.vg_loss if config["optimizer"]["grad_method"] == "AD" else ts_fitter_refit.loss,
                np.copy(ts_fitter_refit.flattened_weights),
                args=batch,
                method=config["optimizer"]["method"],
                jac=True if config["optimizer"]["grad_method"] == "AD" else False,
                bounds=ts_fitter_refit.bounds,
                options={"disp": True, "maxiter": config["optimizer"]["num_epochs"]},
            )
            cur_result = ts_fitter_refit.unravel_pytree(res["x"])

            for species in cur_result.keys():
                for key in cur_result[species].keys():
                    fitted_weights[i // true_batch_size][species][key] = (
                        fitted_weights[i // true_batch_size][species][key]
                        .at[i % true_batch_size]
                        .set(cur_result[species][key][0])
                    )
                    # fitted_weights[i // true_batch_size][species][key][i % true_batch_size] = cur_result[species][key]

            # for key in fitted_weights[i // true_batch_size].keys():
            #     cur_value = cur_result[key][0, 0]
            #     new_vals = fitted_weights[i // true_batch_size][key]
            #     new_vals = new_vals.at[tuple([i % true_batch_size, 0])].set(cur_value)
            #     fitted_weights[i // true_batch_size][key] = new_vals

<<<<<<< HEAD
        # config["optimizer"]["batch_size"] = true_batch_size
=======
        config["optimizer"]["batch_size"] = true_batch_size
>>>>>>> 6916565a

    mlflow.log_metrics({"refitting time": round(time.time() - t1, 2)})

    with tempfile.TemporaryDirectory() as td:
        os.makedirs(os.path.join(td, "plots"), exist_ok=True)
        os.makedirs(os.path.join(td, "binary"), exist_ok=True)
        os.makedirs(os.path.join(td, "csv"), exist_ok=True)
        if config["other"]["extraoptions"]["spectype"] == "angular_full":
            best_weights_val = {}
            best_weights_std = {}
            for k, v in fitted_weights.items():
                best_weights_val[k] = np.average(v, axis=0)  # [0, :]
                best_weights_std[k] = np.std(v, axis=0)  # [0, :]
            losses, sqdevs, used_points, fits, sigmas, all_params = recalculate_with_chosen_weights(
                config, batch_indices, all_data, ts_fitter, config["other"]["calc_sigmas"], best_weights_val
            )
            mlflow.log_metrics({"postprocessing time": round(time.time() - t1, 2)})
            mlflow.set_tag("status", "plotting")
            t1 = time.time()

            final_params = plotters.get_final_params(config, best_weights_val, all_axes, td)
            if config["other"]["calc_sigmas"]:
                sigma_fe = plotters.save_sigmas_fe(final_params, best_weights_std, sigmas, td)
            else:
                sigma_fe = np.zeros_like(final_params["fe"])
            savedata = plotters.plot_data_angular(config, fits, all_data, all_axes, td)
            plotters.plot_ang_lineouts(used_points, sqdevs, losses, all_params, all_axes, savedata, td)
            plotters.plot_dist(config, final_params, sigma_fe, td)

        else:
            losses, sqdevs, used_points, fits, sigmas, all_params = recalculate_with_chosen_weights(
                config, batch_indices, all_data, ts_fitter, config["other"]["calc_sigmas"], fitted_weights
            )
            mlflow.log_metrics({"postprocessing time": round(time.time() - t1, 2)})
            mlflow.set_tag("status", "plotting")
            t1 = time.time()

            final_params = plotters.get_final_params(config, all_params, all_axes, td)
<<<<<<< HEAD
            red_losses = plotters.plot_loss_hist(config, losses, all_params, used_points, td)
=======
            red_losses = plotters.plot_loss_hist(config, losses_init, losses, all_params, used_points, td)
>>>>>>> 6916565a
            savedata = plotters.plot_ts_data(config, fits, all_data, all_axes, td)
            plotters.model_v_actual(config, all_data, all_axes, fits, losses, red_losses, sqdevs, td)
            sigma_ds = plotters.save_sigmas_params(config, all_params, sigmas, all_axes, td)
            plotters.plot_final_params(config, all_params, sigma_ds, td)
            # plotters.plot_dist(config, final_params, sigma_fe, td)

            # final_params = plotters.plot_regular(
            #     config, losses, all_params, used_points, all_axes, fits, all_data, sqdevs, sigmas, td
            # )
        mlflow.log_artifacts(td)
    mlflow.log_metrics({"plotting time": round(time.time() - t1, 2)})

    mlflow.set_tag("status", "done plotting")

    return final_params<|MERGE_RESOLUTION|>--- conflicted
+++ resolved
@@ -98,20 +98,17 @@
                 "noise_e": config["other"]["PhysParams"]["noiseE"][inds],
                 "noise_i": config["other"]["PhysParams"]["noiseI"][inds],
             }
-            
+
             loss, sqds, used_points, [ThryE, ThryI, params] = ts_fitter.array_loss(fitted_weights[i_batch], batch)
             # these_params = ts_fitter.weights_to_params(fitted_weights[i_batch], return_static_params=False)
 
             if calc_sigma:
-<<<<<<< HEAD
+                hess = ts_fitter.h_loss_wrt_params(fitted_weights[i_batch], batch)
                 try:
                     hess = ts_fitter.h_loss_wrt_params(fitted_weights[i_batch], batch)
                 except:
                     print("Error calculating Hessian, no hessian based uncertainties have been calculated")
                     calc_sigma = False
-=======
-                hess = ts_fitter.h_loss_wrt_params(fitted_weights[i_batch], batch)
->>>>>>> 6916565a
 
             losses[inds] = loss
             sqdevs["ele"][inds] = sqds["ele"]
@@ -128,11 +125,7 @@
                     if np.size(np.shape(params[species][k])) == 3:
                         all_params[species][k][inds] = np.squeeze(params[species][k][inds])
                     else:
-<<<<<<< HEAD
                         all_params[species][k][inds] = params[species][k]
-=======
-                        all_params[species][k][inds] = params[species][k][inds]
->>>>>>> 6916565a
 
     return losses, sqdevs, used_points, fits, sigmas, all_params
 
@@ -232,11 +225,7 @@
             }
 
             # previous_weights = {}
-<<<<<<< HEAD
-            temp_cfg = copy.deepcopy(config)
-=======
             temp_cfg = copy.copy(config)
->>>>>>> 6916565a
             temp_cfg["optimizer"]["batch_size"] = 1
             for species in fitted_weights[(i - 1) // true_batch_size].keys():
                 for key in fitted_weights[(i - 1) // true_batch_size][species].keys():
@@ -275,11 +264,7 @@
             #     new_vals = new_vals.at[tuple([i % true_batch_size, 0])].set(cur_value)
             #     fitted_weights[i // true_batch_size][key] = new_vals
 
-<<<<<<< HEAD
-        # config["optimizer"]["batch_size"] = true_batch_size
-=======
         config["optimizer"]["batch_size"] = true_batch_size
->>>>>>> 6916565a
 
     mlflow.log_metrics({"refitting time": round(time.time() - t1, 2)})
 
@@ -318,11 +303,7 @@
             t1 = time.time()
 
             final_params = plotters.get_final_params(config, all_params, all_axes, td)
-<<<<<<< HEAD
-            red_losses = plotters.plot_loss_hist(config, losses, all_params, used_points, td)
-=======
             red_losses = plotters.plot_loss_hist(config, losses_init, losses, all_params, used_points, td)
->>>>>>> 6916565a
             savedata = plotters.plot_ts_data(config, fits, all_data, all_axes, td)
             plotters.model_v_actual(config, all_data, all_axes, fits, losses, red_losses, sqdevs, td)
             sigma_ds = plotters.save_sigmas_params(config, all_params, sigmas, all_axes, td)
