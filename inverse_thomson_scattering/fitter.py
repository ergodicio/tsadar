from typing import Dict, Tuple, List
import time
import numpy as np
import pandas as pd
import copy
import pickle
import scipy.optimize as spopt

import mlflow, optax
from tqdm import trange
from jax.flatten_util import ravel_pytree

from inverse_thomson_scattering.distribution_functions.gen_num_dist_func import DistFunc
from inverse_thomson_scattering.model.TSFitter import TSFitter
from inverse_thomson_scattering.process import prepare, postprocess


def init_param_norm_and_shift(config: Dict) -> Dict:
    """
    Initializes the dictionary that contains the normalization constants for all the parameters

    The parameters are all normalized from 0 to 1 in order to improve gradient flow

    Args:
        config: Dict

    Returns: Dict

    """
    lb = {}
    ub = {}
    parameters = config["parameters"]
    active_params = {}
    for species in parameters.keys():
        active_params[species] = []
        lb[species] = {}
        ub[species] = {}
        for key in parameters[species].keys():
            if parameters[species][key]["active"]:
                active_params[species].append(key)
                if np.size(parameters[species][key]["val"]) > 1:
                    lb[species][key] = parameters[species][key]["lb"] * np.ones(
                        np.size(parameters[species][key]["val"])
                    )
                    ub[species][key] = parameters[species][key]["ub"] * np.ones(
                        np.size(parameters[species][key]["val"])
                    )
                else:
                    lb[species][key] = parameters[species][key]["lb"]
                    ub[species][key] = parameters[species][key]["ub"]

    norms = {}
    shifts = {}
    if config["optimizer"]["parameter_norm"]:
        for species in active_params.keys():
            norms[species] = {}
            shifts[species] = {}
            for k in active_params[species]:
                norms[species][k] = ub[species][k] - lb[species][k]
                shifts[species][k] = lb[species][k]
    else:
        for species in active_params.keys():
            norms[species] = {}
            shifts[species] = {}
            for k in active_params:
                norms[species][k] = 1.0
                shifts[species][k] = 0.0
    return {"norms": norms, "shifts": shifts, "lb": lb, "ub": ub}


def _validate_inputs_(config: Dict) -> Dict:
    """
    This function adds derived configuration quantities that are necessary for the fitting process

    Args:
        config: Dict

    Returns: Dict

    """
    # get derived quantities
    for species in config["parameters"].keys():
        if "electron" in config["parameters"][species]["type"].keys():
            dist_obj = DistFunc(config["parameters"][species])
            config["parameters"][species]["fe"]["velocity"], config["parameters"][species]["fe"]["val"] = dist_obj(
                config["parameters"][species]["m"]["val"]
            )
            config["parameters"][species]["fe"]["val"] = np.log(config["parameters"][species]["fe"]["val"])[None, :]
            # config["velocity"] = np.linspace(-7, 7, config["parameters"]["fe"]["length"])
            Warning("fe length is currently overwritten by v_res")
            config["parameters"][species]["fe"]["length"] = len(config["parameters"][species]["fe"]["val"])
            if config["parameters"][species]["fe"]["symmetric"]:
                Warning("Symmetric EDF has been disabled")
                # config["velocity"] = np.linspace(0, 7, config["parameters"]["fe"]["length"])
            if config["parameters"][species]["fe"]["dim"] == 2 and config["parameters"][species]["fe"]["active"]:
                Warning("2D EDFs can only be fit for angular data")

            config["parameters"][species]["fe"]["lb"] = np.multiply(
                config["parameters"][species]["fe"]["lb"], np.ones(config["parameters"][species]["fe"]["length"])
            )
            config["parameters"][species]["fe"]["ub"] = np.multiply(
                config["parameters"][species]["fe"]["ub"], np.ones(config["parameters"][species]["fe"]["length"])
            )
        if "dist_obj" in locals():
            ValueError("Only 1 electron species is currently supported")

    # get slices
    config["data"]["lineouts"]["val"] = [
        i
        for i in range(
            config["data"]["lineouts"]["start"], config["data"]["lineouts"]["end"], config["data"]["lineouts"]["skip"]
        )
    ]

    num_slices = len(config["data"]["lineouts"]["val"])
    batch_size = config["optimizer"]["batch_size"]

    if not num_slices % batch_size == 0:
        print(f"total slices: {num_slices}")
        # print(f"{batch_size=}")
        print(f"batch size = {batch_size} is not a round divisor of the number of lineouts")
        config["data"]["lineouts"]["val"] = config["data"]["lineouts"]["val"][: -(num_slices % batch_size)]
        print(f"final {num_slices % batch_size} lineouts have been removed")

    config["units"] = init_param_norm_and_shift(config)

    return config


# def scipy_angular_loop(config: Dict, all_data: Dict, sa) -> Tuple[Dict, float, TSFitter]:
#     """
#     Performs angular thomson scattering i.e. ARTEMIS fitting exercise using the SciPy optimizer routines


#     Args:
#         config:
#         all_data:
#         best_weights:
#         all_weights:
#         sa:

#     Returns:

#     """
#     print("Running Angular, setting batch_size to 1")
#     config["optimizer"]["batch_size"] = 1
#     batch = {
#         "e_data": all_data["e_data"][config["data"]["lineouts"]["start"] : config["data"]["lineouts"]["end"], :],
#         "e_amps": all_data["e_amps"][config["data"]["lineouts"]["start"] : config["data"]["lineouts"]["end"], :],
#         "i_data": all_data["i_data"],
#         "i_amps": all_data["i_amps"],
#         "noise_e": config["other"]["PhysParams"]["noiseE"][
#             config["data"]["lineouts"]["start"] : config["data"]["lineouts"]["end"], :
#         ],
#         "noise_i": config["other"]["PhysParams"]["noiseI"][
#             config["data"]["lineouts"]["start"] : config["data"]["lineouts"]["end"], :
#         ],
#     }

#     ts_fitter = TSFitter(config, sa, batch)
#     all_weights = {k: [] for k in ts_fitter.pytree_weights["active"].keys()}

#     if config["optimizer"]["num_mins"] > 1:
#         print(Warning("multiple num mins doesnt work. only running once"))
#     for i in range(1):
#         ts_fitter = TSFitter(config, sa, batch)
#         init_weights = copy.deepcopy(ts_fitter.flattened_weights)

#         res = spopt.minimize(
#             ts_fitter.vg_loss if config["optimizer"]["grad_method"] == "AD" else ts_fitter.loss,
#             init_weights,
#             args=batch,
#             method=config["optimizer"]["method"],
#             jac=True if config["optimizer"]["grad_method"] == "AD" else False,
#             bounds=ts_fitter.bounds,
#             options={"disp": True, "maxiter": config["optimizer"]["num_epochs"]},
#         )
#         these_weights = ts_fitter.unravel_pytree(res["x"])
#         for k in all_weights.keys():
#             all_weights[k].append(these_weights[k])

#     overall_loss = res["fun"]

#     return all_weights, overall_loss, ts_fitter


def angular_optax(config, all_data, sa, batch_indices, num_batches):
    """
    This performs an fitting routines from the optax packages, different minimizers have different requirements for updating steps

    Args:
        config: Configuration dictionary build from the input decks
        all_data: dictionary of the datasets, amplitudes, and backgrounds as constructed by the prepare.py code
        sa: dictionary of the scattering angles and thier relative weights
        batch_indices: NA
        num_batches: NA

    Returns:
        best_weights: best parameter weights as returned by the minimizer
        best_loss: best value of the fit metric found by ther minimizer
        ts_fitter: instance of the TSFitter object used for minimization

    """

    config["optimizer"]["batch_size"] = 1
    test_batch = {
        "e_data": all_data["e_data"][config["data"]["lineouts"]["start"] : config["data"]["lineouts"]["end"], :],
        "e_amps": all_data["e_amps"][config["data"]["lineouts"]["start"] : config["data"]["lineouts"]["end"], :],
        "i_data": all_data["i_data"],
        "i_amps": all_data["i_amps"],
        "noise_e": config["other"]["PhysParams"]["noiseE"][
            config["data"]["lineouts"]["start"] : config["data"]["lineouts"]["end"], :
        ],
        "noise_i": config["other"]["PhysParams"]["noiseI"][
            config["data"]["lineouts"]["start"] : config["data"]["lineouts"]["end"], :
        ],
    }

    ts_fitter = TSFitter(config, sa, test_batch)

<<<<<<< HEAD
    jaxopt_kwargs = dict(
        fun=ts_fitter.vg_loss, maxiter=config["optimizer"]["num_epochs"], value_and_grad=True, has_aux=True
    )
    opt = optax.adam(config["optimizer"]["learning_rate"])
    solver = jaxopt.OptaxSolver(opt=opt, **jaxopt_kwargs)
=======
    ######
    # jaxopt_kwargs = dict(
    #     fun=ts_fitter.vg_loss, maxiter=config["optimizer"]["num_epochs"], value_and_grad=True, has_aux=True
    # )
    solver = optax.adam(config["optimizer"]["learning_rate"])
    #solver = jaxopt.OptaxSolver(opt=opt, **jaxopt_kwargs)
>>>>>>> 1a22e115

    weights = ts_fitter.pytree_weights["active"]
    # if previous_weights is None:
    #     init_weights = ts_fitter.pytree_weights["active"]
    # else:
    #     init_weights = previous_weights

    # if "sequential" in config["optimizer"]:
    #     if config["optimizer"]["sequential"]:
    #         if previous_weights is not None:
    #             init_weights = previous_weights
    opt_state = solver.init_state(weights, batch=test_batch)

    # start train loop
    state_weights = {}
    t1 = time.time()
    # print("minimizing")
    # mlflow.set_tag("status", "minimizing")

    best_loss = 1e16
    for i_epoch in (pbar := trange(config["optimizer"]["num_epochs"])):
        if config["nn"]["use"]:
            np.random.shuffle(batch_indices)
            # tbatch.set_description(f"Epoch {i_epoch + 1}, Prev Epoch Loss {epoch_loss:.2e}")
        epoch_loss = 0.0
        (val, aux), grad = ts_fitter.vg_loss(weights, test_batch)
        weights, opt_state = solver.update(grad=grad, state=opt_state, params=weights)
        epoch_loss += opt_state.value
        pbar.set_description(f"Loss {epoch_loss:.2e}")

        # epoch_loss /= num_batches
        if epoch_loss < best_loss:
            best_loss = epoch_loss
            best_weights = weights
        
        if config["optimizer"]["save_state"]:
            if i_epoch % config["optimizer"]["save_state_freq"] == 0:
                state_weights[i_epoch] = best_weights

        mlflow.log_metrics({"epoch loss": float(epoch_loss)}, step=i_epoch)

    with open('state_weights.txt', 'wb') as file:
        file.write(pickle.dumps(state_weights))

    mlflow.log_artifact('state_weights.txt')
    return best_weights, best_loss, ts_fitter

def _1d_adam_loop_(
    config: Dict, ts_fitter: TSFitter, previous_weights: np.ndarray, batch: Dict, tbatch
) -> Tuple[float, Dict]:
    jaxopt_kwargs = dict(
        fun=ts_fitter.vg_loss, maxiter=config["optimizer"]["num_epochs"], value_and_grad=True, has_aux=True
    )
    opt = optax.adam(config["optimizer"]["learning_rate"])
    solver = jaxopt.OptaxSolver(opt=opt, **jaxopt_kwargs)

    if previous_weights is None:
        init_weights = ts_fitter.pytree_weights["active"]
    else:
        init_weights = previous_weights

    # if "sequential" in config["optimizer"]:
    #     if config["optimizer"]["sequential"]:
    #         if previous_weights is not None:
    #             init_weights = previous_weights

    opt_state = solver.init_state(init_weights, batch=batch)

    best_loss = 1e16
    epoch_loss = 1e19
    for i_epoch in range(config["optimizer"]["num_epochs"]):
        tbatch.set_description(f"Epoch {i_epoch + 1}, Prev Epoch Loss {epoch_loss:.2e}")
        # if config["nn"]["use"]:
        #     np.random.shuffle(batch_indices)

        init_weights, opt_state = solver.update(params=init_weights, state=opt_state, batch=batch)
        epoch_loss = opt_state.value
        if epoch_loss < best_loss:
            best_loss = epoch_loss
            best_weights = init_weights

    return best_loss, best_weights


def _1d_scipy_loop_(config: Dict, ts_fitter: TSFitter, previous_weights: np.ndarray, batch: Dict) -> Tuple[float, Dict]:
    if previous_weights is None:  # if prev, then use that, if not then use flattened weights
        init_weights = np.copy(ts_fitter.flattened_weights)
    else:
        init_weights = np.array(previous_weights)

    # if "sequential" in config["optimizer"]:
    #     if config["optimizer"]["sequential"]:
    #         if previous_weights is not None:
    #             init_weights = previous_weights

    res = spopt.minimize(
        ts_fitter.vg_loss if config["optimizer"]["grad_method"] == "AD" else ts_fitter.loss,
        init_weights,
        args=batch,
        method=config["optimizer"]["method"],
        jac=True if config["optimizer"]["grad_method"] == "AD" else False,
        bounds=ts_fitter.bounds,
        options={"disp": True, "maxiter": config["optimizer"]["num_epochs"]},
    )

    best_loss = res["fun"]
    best_weights = ts_fitter.unravel_pytree(res["x"])

    return best_loss, best_weights


def one_d_loop(
    config: Dict, all_data: Dict, sa: Tuple, batch_indices: np.ndarray, num_batches: int
) -> Tuple[List, float, TSFitter]:
    """
    This is the higher level wrapper that prepares the data and the fitting code for the 1D fits

    This function branches out into the various optimization routines for fitting.

    For now, this is either running the ADAM loop or the SciPy optimizer loop

    Args:
        config:
        all_data:
        sa:
        batch_indices:
        num_batches:

    Returns:

    """
    sample = {k: v[: config["optimizer"]["batch_size"]] for k, v in all_data.items()}
    sample = {
        "noise_e": config["other"]["PhysParams"]["noiseE"][: config["optimizer"]["batch_size"]],
        "noise_i": config["other"]["PhysParams"]["noiseI"][: config["optimizer"]["batch_size"]],
    } | sample
    ts_fitter = TSFitter(config, sa, sample)

    print("minimizing")
    mlflow.set_tag("status", "minimizing")
    batch_indices = np.reshape(batch_indices, (-1, config["optimizer"]["batch_size"]))
    all_weights = []
    overall_loss = 0.0
    previous_weights = None
    with trange(num_batches, unit="batch") as tbatch:
        for i_batch in tbatch:
            inds = batch_indices[i_batch]
            batch = {
                "e_data": all_data["e_data"][inds],
                "e_amps": all_data["e_amps"][inds],
                "i_data": all_data["i_data"][inds],
                "i_amps": all_data["i_amps"][inds],
                "noise_e": config["other"]["PhysParams"]["noiseE"][inds],
                "noise_i": config["other"]["PhysParams"]["noiseI"][inds],
            }

            if config["optimizer"]["method"] == "adam":  # Stochastic Gradient Descent
                best_loss, best_weights = _1d_adam_loop_(config, ts_fitter, previous_weights, batch, tbatch)
            else:
                # not sure why this is needed but something needs to be reset, either the weights or the bounds
                ts_fitter = TSFitter(config, sa, batch)
                best_loss, best_weights = _1d_scipy_loop_(config, ts_fitter, previous_weights, batch)

            all_weights.append(best_weights)
            mlflow.log_metrics({"batch loss": float(best_loss)}, step=i_batch)
            overall_loss += best_loss

            # ugly
            if "sequential" in config["optimizer"]:
                if config["optimizer"]["sequential"]:
                    if config["optimizer"]["method"] == "adam":
                        previous_weights = best_weights
                    else:
                        previous_weights, _ = ravel_pytree(best_weights)

    return all_weights, overall_loss, ts_fitter


def fit(config) -> Tuple[pd.DataFrame, float]:
    """
    This function fits the Thomson scattering spectral density function to experimental data, or plots specified spectra. All inputs are derived from the input dictionary config.

    Summary of additional needs:
          A wrapper to allow for multiple lineouts or shots to be analyzed and gradients to be handled
          Better way to handle data finding since the location may change with computer or on a shot day
          Better way to handle shots with multiple types of data
          Way to handle calibrations which change from one to shot day to the next and have to be recalculated frequently (adding a new function to attempt this 8/8/22)
          A way to handle the expanded ion calculation when colapsing the spectrum to pixel resolution
          A way to handle different numbers of points

    Depreciated functions that need to be restored:
       Time axis alignment with fiducials
       interactive confirmation of new table creation
       ability to generate different table names without the default values


    Args:
        config:

    Returns:

    """
    t1 = time.time()
    mlflow.set_tag("status", "preprocessing")
    config = _validate_inputs_(config)

    # prepare data
    all_data, sa, all_axes = prepare.prepare_data(config)
    batch_indices = np.arange(max(len(all_data["e_data"]), len(all_data["i_data"])))
    num_batches = len(batch_indices) // config["optimizer"]["batch_size"] or 1
    mlflow.log_metrics({"setup_time": round(time.time() - t1, 2)})

    # perform fit
    t1 = time.time()
    mlflow.set_tag("status", "minimizing")
    print("minimizing")

    if "angular" in config["other"]["extraoptions"]["spectype"]:
        fitted_weights, overall_loss, ts_fitter = angular_optax(config, all_data, sa, batch_indices, num_batches)
    else:
        fitted_weights, overall_loss, ts_fitter = one_d_loop(config, all_data, sa, batch_indices, num_batches)

    mlflow.log_metrics({"overall loss": float(overall_loss)})
    mlflow.log_metrics({"fit_time": round(time.time() - t1, 2)})
    mlflow.set_tag("status", "postprocessing")
    print("postprocessing")

    final_params = postprocess.postprocess(config, batch_indices, all_data, all_axes, ts_fitter, sa, fitted_weights)

    return final_params, float(overall_loss)<|MERGE_RESOLUTION|>--- conflicted
+++ resolved
@@ -218,20 +218,12 @@
 
     ts_fitter = TSFitter(config, sa, test_batch)
 
-<<<<<<< HEAD
-    jaxopt_kwargs = dict(
-        fun=ts_fitter.vg_loss, maxiter=config["optimizer"]["num_epochs"], value_and_grad=True, has_aux=True
-    )
-    opt = optax.adam(config["optimizer"]["learning_rate"])
-    solver = jaxopt.OptaxSolver(opt=opt, **jaxopt_kwargs)
-=======
     ######
     # jaxopt_kwargs = dict(
     #     fun=ts_fitter.vg_loss, maxiter=config["optimizer"]["num_epochs"], value_and_grad=True, has_aux=True
     # )
     solver = optax.adam(config["optimizer"]["learning_rate"])
     #solver = jaxopt.OptaxSolver(opt=opt, **jaxopt_kwargs)
->>>>>>> 1a22e115
 
     weights = ts_fitter.pytree_weights["active"]
     # if previous_weights is None:
