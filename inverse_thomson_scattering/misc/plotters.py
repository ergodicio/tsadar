--- conflicted
+++ resolved
@@ -31,11 +31,7 @@
             dist[k] = pandas.Series(v[0])
             dist["v"] = pandas.Series(config["velocity"])
         else:
-<<<<<<< HEAD
-            all_params[k] = pandas.Series(v)
-=======
             all_params[k] = pandas.Series(v.reshape(-1))
->>>>>>> 49bcd4ae
 
     final_params = pandas.DataFrame(all_params)
     final_params.to_csv(os.path.join(td, "csv", "learned_parameters.csv"))
