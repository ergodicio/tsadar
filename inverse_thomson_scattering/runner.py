--- conflicted
+++ resolved
@@ -11,11 +11,7 @@
 from inverse_thomson_scattering import fitter
 from inverse_thomson_scattering.misc.calibration import get_scattering_angles
 from inverse_thomson_scattering.misc.num_dist_func import get_num_dist_func
-<<<<<<< HEAD
-from inverse_thomson_scattering.model.loss_function import TSFitter
-=======
 from inverse_thomson_scattering.model.TSFitter import TSFitter
->>>>>>> 49bcd4ae
 from inverse_thomson_scattering.fitter import init_param_norm_and_shift
 from inverse_thomson_scattering.misc import utils
 
@@ -26,11 +22,7 @@
     BASE_TEMPDIR = None
 
 
-<<<<<<< HEAD
-def load_and_make_folders(cfg_path):
-=======
 def load_and_make_folders(cfg_path: str) -> Tuple[str, Dict]:
->>>>>>> 49bcd4ae
     """
     This is used to queue runs on NERSC
 
@@ -67,11 +59,7 @@
     return mlflow_run.info.run_id, all_configs
 
 
-<<<<<<< HEAD
-def run(cfg_path, mode):
-=======
 def run(cfg_path: str, mode: str) -> str:
->>>>>>> 49bcd4ae
     """
     Wrapper for lower level runner
 
@@ -92,11 +80,7 @@
     return run_id
 
 
-<<<<<<< HEAD
-def _run_(config, mode="fit"):
-=======
 def _run_(config: Dict, mode: str = "fit"):
->>>>>>> 49bcd4ae
     """
     Either performs a forward pass or an entire fitting routine
 
@@ -122,11 +106,7 @@
     mlflow.set_tag("status", "completed")
 
 
-<<<<<<< HEAD
-def run_job(run_id, nested):
-=======
 def run_job(run_id: str, nested: bool):
->>>>>>> 49bcd4ae
     """
     This is used to run queued runs on NERSC. It picks up the `run_id` and finds that using MLFlow and does the fitting
 
@@ -179,19 +159,11 @@
     config["velocity"] = np.linspace(-7, 7, config["parameters"]["fe"]["length"])
     if config["parameters"]["fe"]["symmetric"]:
         config["velocity"] = np.linspace(0, 7, config["parameters"]["fe"]["length"])
-<<<<<<< HEAD
-        
+
     NumDistFunc = get_num_dist_func(config["parameters"]["fe"]["type"], config["velocity"])
     if not config["parameters"]["fe"]["val"]:
         config["parameters"]["fe"]["val"] = np.log(NumDistFunc(config["parameters"]["m"]["val"]))
-    
-=======
-
-    NumDistFunc = get_num_dist_func(config["parameters"]["fe"]["type"], config["velocity"])
-    if not config["parameters"]["fe"]["val"]:
-        config["parameters"]["fe"]["val"] = np.log(NumDistFunc(config["parameters"]["m"]["val"]))
-
->>>>>>> 49bcd4ae
+
     config["units"] = init_param_norm_and_shift(config)
 
     sas = get_scattering_angles(config)
@@ -227,7 +199,7 @@
 
     ion_data = xr.Dataset({k: xr.DataArray(v, coords=coords_ion) for k, v in ion_dat.items()})
     ele_data = xr.Dataset({k: xr.DataArray(v, coords=coords_ele) for k, v in ele_dat.items()})
-        
+
     with tempfile.TemporaryDirectory() as td:
         ion_data.to_netcdf(os.path.join(td, "ion_data.nc"))
         ele_data.to_netcdf(os.path.join(td, "ele_data.nc"))
@@ -235,7 +207,7 @@
         mlflow.log_artifacts(td)
     plt.close(fig)
 
-    
+
 def calc_series(config):
     # get scattering angles and weights
     config["optimizer"]["batch_size"] = 1
@@ -250,11 +222,11 @@
     config["velocity"] = np.linspace(-7, 7, config["parameters"]["fe"]["length"])
     if config["parameters"]["fe"]["symmetric"]:
         config["velocity"] = np.linspace(0, 7, config["parameters"]["fe"]["length"])
-        
+
     NumDistFunc = get_num_dist_func(config["parameters"]["fe"]["type"], config["velocity"])
     if not config["parameters"]["fe"]["val"]:
         config["parameters"]["fe"]["val"] = np.log(NumDistFunc(config["parameters"]["m"]["val"]))
-    
+
     config["units"] = init_param_norm_and_shift(config)
 
     sas = get_scattering_angles(config)
@@ -266,14 +238,14 @@
         "e_amps": 1,
         "i_amps": 1,
     }
-    
+
     ThryE=[None]*len(config["series"]["vals"])
     ThryI=[None]*len(config["series"]["vals"])
     lamAxisE=[None]*len(config["series"]["vals"])
     lamAxisI=[None]*len(config["series"]["vals"])
     for i,val in enumerate(config["series"]["vals"]):
         config["parameters"][config["series"]["param"]]["val"] = val
-        
+
         ts_fitter = TSFitter(config, sas, dummy_batch)
         params = ts_fitter.weights_to_params(ts_fitter.pytree_weights["active"])
         ThryE[i], ThryI[i], lamAxisE[i], lamAxisI[i] = ts_fitter.spec_calc(params, dummy_batch)
@@ -282,7 +254,7 @@
     ThryI = np.array(ThryI)
     lamAxisE = np.array(lamAxisE)
     lamAxisI = np.array(lamAxisI)
-    
+
     fig, ax = plt.subplots(1, 2, figsize=(12, 6), tight_layout=True, sharex=False)
     ax[0].plot(lamAxisE.transpose(), ThryE.transpose())
     ax[0].set_title("Simulated Data, fontsize=14")
@@ -310,7 +282,7 @@
     ion_data = xr.Dataset({k: xr.DataArray(v, coords=coords_ion) for k, v in ion_dat.items()})
     ele_data = xr.Dataset({k: xr.DataArray(v, coords=coords_ele) for k, v in ele_dat.items()})
     #ion_data = xr.Dataset(
-        
+
     with tempfile.TemporaryDirectory() as td:
         ion_data.to_netcdf(os.path.join(td, "ion_data.nc"))
         ele_data.to_netcdf(os.path.join(td, "ele_data.nc"))
