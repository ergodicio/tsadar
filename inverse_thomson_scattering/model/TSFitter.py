import copy
from typing import Dict

import jax
from jax import numpy as jnp


from jax import jit, value_and_grad
from jax.flatten_util import ravel_pytree
from interpax import interp2d
import numpy as np

from inverse_thomson_scattering.model.spectrum import SpectrumCalculator
from inverse_thomson_scattering.distribution_functions.dist_functional_forms import calc_moment, trapz


class TSFitter:
    """
    This class is responsible for handling the forward pass and using that to create a loss function.

    """

    def __init__(self, cfg: Dict, sas, dummy_batch):
        """

        Args:
            cfg: Configuration dictionary constructed from the inputs
            sas: Dictionary containing the scattering angles and thier relative weights
            dummy_batch: Dictionary of dummy data
        """
        self.cfg = cfg

        if cfg["optimizer"]["y_norm"]:
            self.i_norm = np.amax(dummy_batch["i_data"])
            self.e_norm = np.amax(dummy_batch["e_data"])
        else:
            self.i_norm = self.e_norm = 1.0

        if cfg["optimizer"]["x_norm"] and cfg["nn"]["use"]:
            self.i_input_norm = np.amax(dummy_batch["i_data"])
            self.e_input_norm = np.amax(dummy_batch["e_data"])
        else:
            self.i_input_norm = self.e_input_norm = 1.0

        # this will need to be fixed for multi electron
        for species in self.cfg["parameters"].keys():
            if "electron" in self.cfg["parameters"][species]["type"].keys():
                self.e_species = species

        self.spec_calc = SpectrumCalculator(cfg, sas, dummy_batch)

        self._loss_ = jit(self.__loss__)
        self._vg_func_ = jit(value_and_grad(self.__loss__, argnums=0, has_aux=True))
        self._h_func_ = jit(jax.hessian(self._loss_for_hess_fn_, argnums=0))
        self.array_loss = jit(self._array_loss_fn_)

        ############


        lb, ub, init_weights = init_weights_and_bounds(cfg, num_slices=cfg["optimizer"]["batch_size"])
        self.flattened_weights, self.unravel_pytree = ravel_pytree(init_weights["active"])
        self.static_params = init_weights["inactive"]
        self.pytree_weights = init_weights
        self.lb = lb
        self.ub = ub
        self.construct_bounds()

        # this needs to be rethought and does not work in all cases
        if cfg["parameters"][self.e_species]["fe"]["active"]:
            if "dist_fit" in cfg:
                if cfg["parameters"][self.e_species]["fe"]["dim"] == 1:
                    self.smooth_window_len = round(
                        cfg["parameters"][self.e_species]["fe"]["velocity"].size * cfg["dist_fit"]["window"]["len"]
                    )
                    self.smooth_window_len = self.smooth_window_len if self.smooth_window_len > 1 else 2

                    if cfg["dist_fit"]["window"]["type"] == "hamming":
                        self.w = jnp.hamming(self.smooth_window_len)
                    elif cfg["dist_fit"]["window"]["type"] == "hann":
                        self.w = jnp.hanning(self.smooth_window_len)
                    elif cfg["dist_fit"]["window"]["type"] == "bartlett":
                        self.w = jnp.bartlett(self.smooth_window_len)
                    else:
                        raise NotImplementedError
                else:
                    Warning("Smoothing not enabled for 2D distributions")
            else:
                Warning(
                    "\n !!! Distribution function not fitted !!! Make sure this is what you thought you were running \n"
                )

    def construct_bounds(self):
        """
        This method construct a bounds zip from the upper and lower bounds. This allows the iterable to be reconstructed
        after being used in a fit.

        Args:

        Returns:

        """
        flattened_lb, _ = ravel_pytree(self.lb)
        flattened_ub, _ = ravel_pytree(self.ub)
        self.bounds = zip(flattened_lb, flattened_ub)

    def smooth(self, distribution: jnp.ndarray) -> jnp.ndarray:
        """
        This method is used to smooth the distribution function. It sits right in between the optimization algorithm
        that provides the weights/values of the distribution function and the fitting code that uses it.

        Because the optimizer is not constrained to provide a smooth distribution function, this operation smoothens
        the output. This is a differentiable operation and we train/fit our weights through this.

        Args:
            distribution:

        Returns:

        """
        s = jnp.r_[
            distribution[self.smooth_window_len - 1 : 0 : -1],
            distribution,
            distribution[-2 : -self.smooth_window_len - 1 : -1],
        ]
        return jnp.convolve(self.w / self.w.sum(), s, mode="same")[
            self.smooth_window_len - 1 : -(self.smooth_window_len - 1)
        ]

    def weights_to_params(self, input_weights: Dict, return_static_params: bool = True) -> Dict:
        """
        This function creates the physical parameters used in the TS algorithm from the weights. The input input_weights
        is mapped to these_params causing the input_weights to also be modified.

        This could be a 1:1 mapping, or it could be a linear transformation e.g. "normalized" parameters, or it could
        be something else altogether e.g. a neural network

        Args:
            input_weights: dictionary of weights used or supplied by the minimizer, these are bounded from 0 to 1
            return_static_params: boolean determining if the static parameters (these not modified during fitting) will 
            be inculded in the retuned dictionary. This is nessesary for the physics model which requires values for all 
            parameters.

        Returns:
            these_params: dictionary of the paramters in physics units

        """
        Te_mult=1.0
        ne_mult=1.0
        these_params = copy.deepcopy(input_weights)
        for species in self.cfg["parameters"].keys():
            for param_name, param_config in self.cfg["parameters"][species].items():
                if param_name == "type":
                    continue
                if param_config["active"]:
                    if param_name != "fe":
                        these_params[species][param_name] = (
                            these_params[species][param_name] * self.cfg["units"]["norms"][species][param_name]
                            + self.cfg["units"]["shifts"][species][param_name]
                        )
                    else:
                        fe_shape = jnp.shape(these_params[species][param_name])
                        #convert EDF from 01 bounded log units to unbounded log units
                        these_params[species][param_name] = (
                            these_params[species][param_name] * self.cfg["units"]["norms"][species][param_name].reshape(fe_shape) 
                            + self.cfg["units"]["shifts"][species][param_name].reshape(fe_shape)
                        )
                        #this only works for 2D edfs and will have to be genralized to 1D
                        #recaclulate the moments of the EDF
                        renorm = jnp.sqrt(
                            calc_moment(jnp.exp(these_params[species][param_name]), self.cfg["parameters"][self.e_species]["fe"]["velocity"],2)
                            / (2*calc_moment(jnp.exp(these_params[species][param_name]), self.cfg["parameters"][self.e_species]["fe"]["velocity"],0)))
                        Te_mult = renorm**2
                        h2 = self.cfg["parameters"][self.e_species]["fe"]["v_res"]/renorm
                        vx2 = jnp.arange(-8/renorm, 8/renorm, h2)
                        vy2 = jnp.arange(-8/renorm, 8/renorm, h2)
                        fe_num = interp2d(
                            self.cfg["parameters"][self.e_species]["fe"]["velocity"][0].flatten(), 
                            self.cfg["parameters"][self.e_species]["fe"]["velocity"][1].flatten(), 
                            vx2, vy2, fe_num, extrap=True, method="linear").reshape(
                                jnp.shape(self.cfg["parameters"][self.e_species]["fe"]["velocity"][0]),order="F")
                        ne_mult = calc_moment(fe_num,self.cfg["parameters"][self.e_species]["fe"]["velocity"],0)
                        fe_num = fe_num/ ne_mult


                        if self.cfg["parameters"][species]["fe"]["dim"] == 1:
                            these_params[species]["fe"] = jnp.log(
                                self.smooth(jnp.exp(these_params[species]["fe"][0]))[None, :]
                            )
                        # these_params["fe"] = jnp.log(self.smooth(jnp.exp(these_params["fe"])))

                else:
                    if return_static_params:
                        these_params[species][param_name] = self.static_params[species][param_name]

        #need to confirm this works due to jax imutability
        these_params[self.e_species]['Te']*=Te_mult
        these_params[self.e_species]['ne']*=ne_mult

        return these_params

    def _array_loss_fn_(self, weights: Dict, batch: Dict):
        """
        This is similar to the _loss_ function but it calculates the loss per slice without doing a batch-wise mean
        calculation at the end. There might be a better way to write this


        Args:
            weights:
            batch:

        Returns:

        """
        # Used for postprocessing
        params = self.weights_to_params(weights)
        ThryE, ThryI, lamAxisE, lamAxisI = self.spec_calc(params, batch)
        used_points = 0
        loss = 0

        i_error, e_error = self.calc_ei_error(
            batch,
            ThryI,
            lamAxisI,
            ThryE,
            lamAxisE,
            denom=[jnp.square(self.i_norm), jnp.square(self.e_norm)],
            reduce_func=jnp.sum,
        )

        i_data = batch["i_data"]
        e_data = batch["e_data"]
        sqdev = {"ele": jnp.zeros(e_data.shape), "ion": jnp.zeros(i_data.shape)}

        if self.cfg["other"]["extraoptions"]["fit_IAW"]:
            sqdev["ion"] = jnp.square(i_data - ThryI) / (jnp.abs(i_data) + 1e-1)
            sqdev["ion"] = jnp.where(
                (
                    (lamAxisI > self.cfg["data"]["fit_rng"]["iaw_min"])
                    & (lamAxisI < self.cfg["data"]["fit_rng"]["iaw_cf_min"])
                )
                | (
                    (lamAxisI > self.cfg["data"]["fit_rng"]["iaw_cf_max"])
                    & (lamAxisI < self.cfg["data"]["fit_rng"]["iaw_max"])
                ),
                sqdev["ion"],
                0.0,
            )
            loss += jnp.sum(sqdev["ion"], axis=1)
            used_points += jnp.sum(
                (
                    (lamAxisI > self.cfg["data"]["fit_rng"]["iaw_min"])
                    & (lamAxisI < self.cfg["data"]["fit_rng"]["iaw_cf_min"])
                )
                | (
                    (lamAxisI > self.cfg["data"]["fit_rng"]["iaw_cf_max"])
                    & (lamAxisI < self.cfg["data"]["fit_rng"]["iaw_max"])
                )
            )

        if self.cfg["other"]["extraoptions"]["fit_EPWb"]:
            sqdev_e_b = jnp.square(e_data - ThryE) / jnp.abs(e_data)  # jnp.square(e_norm)
            sqdev_e_b = jnp.where(
                (lamAxisE > self.cfg["data"]["fit_rng"]["blue_min"])
                & (lamAxisE < self.cfg["data"]["fit_rng"]["blue_max"]),
                sqdev_e_b,
                0.0,
            )
            # not sure whether this should be lamAxisE[0,:]  or lamAxisE
            used_points += jnp.sum(
                (lamAxisE > self.cfg["data"]["fit_rng"]["blue_min"])
                & (lamAxisE < self.cfg["data"]["fit_rng"]["blue_max"])
            )

            loss += jnp.sum(sqdev_e_b, axis=1)
            sqdev["ele"] += sqdev_e_b

        if self.cfg["other"]["extraoptions"]["fit_EPWr"]:
            sqdev_e_r = jnp.square(e_data - ThryE) / jnp.abs(e_data)  # jnp.square(e_norm)
            sqdev_e_r = jnp.where(
                (lamAxisE > self.cfg["data"]["fit_rng"]["red_min"])
                & (lamAxisE < self.cfg["data"]["fit_rng"]["red_max"]),
                sqdev_e_r,
                0.0,
            )
            used_points += jnp.sum(
                (lamAxisE > self.cfg["data"]["fit_rng"]["red_min"])
                & (lamAxisE < self.cfg["data"]["fit_rng"]["red_max"])
            )

            loss += jnp.sum(sqdev_e_r, axis=1)
            sqdev["ele"] += sqdev_e_r

        return loss, sqdev, used_points, [ThryE, ThryI, params]

    def calc_ei_error(self, batch, ThryI, lamAxisI, ThryE, lamAxisE, denom, reduce_func=jnp.mean):
        """
        This function calculates the error in the fit of the IAW and EPW

        Args:
            batch:
            ThryI:
            lamAxisI:
            ThryE:
            lamAxisE:
            denom:
            reduce_func:

        Returns:

        """
        i_error = 0.0
        e_error = 0.0
        i_data = batch["i_data"]
        e_data = batch["e_data"]
        if self.cfg["other"]["extraoptions"]["fit_IAW"]:
            _error_ = jnp.square(i_data - ThryI) / denom[0]
            # _error_ = jnp.square(i_data - ThryI) / ThryI
            # _error_ = jnp.where(
            #     (
            #         (lamAxisI > self.cfg["data"]["fit_rng"]["iaw_min"])
            #         & (lamAxisI < self.cfg["data"]["fit_rng"]["iaw_cf_min"])
            #     )
            #     | (
            #         (lamAxisI > self.cfg["data"]["fit_rng"]["iaw_cf_max"])
            #         & (lamAxisI < self.cfg["data"]["fit_rng"]["iaw_max"])
            #     ),
            #     _error_,
            #     0.0,
            # )
            _error_ = jnp.where(
                (
                    (lamAxisI > self.cfg["data"]["fit_rng"]["iaw_min"])
                    & (lamAxisI < self.cfg["data"]["fit_rng"]["iaw_cf_min"])
                )
                | (
                    (lamAxisI > self.cfg["data"]["fit_rng"]["iaw_cf_max"])
                    & (lamAxisI < self.cfg["data"]["fit_rng"]["iaw_max"])
                ),
                _error_,
                0.0,
            )
            _error_ = jnp.where(
                (lamAxisI > 526.25) & (lamAxisI < 526.75),
                10.0 * _error_,
                _error_,
            )

            # i_error += reduce_func(jnp.log(_error_))
            i_error += reduce_func(_error_)

        if self.cfg["other"]["extraoptions"]["fit_EPWb"]:
            _error_ = jnp.square(e_data - ThryE) / denom[1]
            _error_ = jnp.where(
                (lamAxisE > self.cfg["data"]["fit_rng"]["blue_min"])
                & (lamAxisE < self.cfg["data"]["fit_rng"]["blue_max"]),
                _error_,
                0.0,
            )
            e_error += reduce_func(_error_)

        if self.cfg["other"]["extraoptions"]["fit_EPWr"]:
            _error_ = jnp.square(e_data - ThryE) / denom[1]
            _error_ = jnp.where(
                (lamAxisE > self.cfg["data"]["fit_rng"]["red_min"])
                & (lamAxisE < self.cfg["data"]["fit_rng"]["red_max"]),
                _error_,
                0.0,
            )
            e_error += reduce_func(_error_)

        return i_error, e_error

    def _moment_loss_(self, params):
        """
        This function calculates the loss associated with regularizing the moments of the distribution function i.e.
        the density should be 1, the temperature should be 1, and momentum should be 0.

        Args:
            params:

        Returns:

        """
        if self.cfg["parameters"][self.e_species]["fe"]["dim"] == 1:
            dv = (
                self.cfg["parameters"][self.e_species]["fe"]["velocity"][1]
                - self.cfg["parameters"][self.e_species]["fe"]["velocity"][0]
            )
            if self.cfg["parameters"][self.e_species]["fe"]["symmetric"]:
                density_loss = jnp.mean(
                    jnp.square(1.0 - 2.0 * jnp.sum(jnp.exp(params[self.e_species]["fe"]) * dv, axis=1))
                )
                temperature_loss = jnp.mean(
                    jnp.square(
                        1.0
                        - 2.0
                        * jnp.sum(
                            jnp.exp(params[self.e_species]["fe"])
                            * self.cfg["parameters"][self.e_species]["fe"]["velocity"] ** 2.0
                            * dv,
                            axis=1,
                        )
                    )
                )
            else:
                density_loss = jnp.mean(jnp.square(1.0 - jnp.sum(jnp.exp(params[self.e_species]["fe"]) * dv, axis=1)))
                temperature_loss = jnp.mean(
                    jnp.square(
                        1.0
                        - jnp.sum(
                            jnp.exp(params[self.e_species]["fe"])
                            * self.cfg["parameters"][self.e_species]["fe"]["velocity"] ** 2.0
                            * dv,
                            axis=1,
                        )
                    )
                )
            momentum_loss = jnp.mean(
                jnp.square(
                    jnp.sum(
                        jnp.exp(params[self.e_species]["fe"])
                        * self.cfg["parameters"][self.e_species]["fe"]["velocity"]
                        * dv,
                        axis=1,
                    )
                )
            )
        else:
            fedens = trapz(
                        trapz(
                            jnp.exp(params[self.e_species]["fe"]), self.cfg["parameters"][self.e_species]["fe"]["v_res"]
                        ),
                        self.cfg["parameters"][self.e_species]["fe"]["v_res"],
                    )
            jax.debug.print("zero moment = {fedens}", fedens=fedens)
            density_loss = jnp.mean(jnp.square(1.0-fedens))
            
            # density_loss = jnp.mean(
            #     jnp.square(
            #         1.0
            #         - trapz(
            #             trapz(
            #                 jnp.exp(params[self.e_species]["fe"]), self.cfg["parameters"][self.e_species]["fe"]["v_res"]
            #             ),
            #             self.cfg["parameters"][self.e_species]["fe"]["v_res"],
            #         )
            #     )
            # )
            second_moment = trapz(
                        trapz(
                            jnp.exp(params[self.e_species]["fe"])
                            * (self.cfg["parameters"][self.e_species]["fe"]["velocity"][0]**2
                            + self.cfg["parameters"][self.e_species]["fe"]["velocity"][1]**2),
                            self.cfg["parameters"][self.e_species]["fe"]["v_res"],
                        ),
                        self.cfg["parameters"][self.e_species]["fe"]["v_res"],
                    )
            jax.debug.print("second moment = {fedens}", fedens=second_moment)
            temperature_loss = jnp.mean(jnp.square(1.0- second_moment/2))
            # needs to be fixed
            first_moment = second_moment = trapz(
                        trapz(
                            jnp.exp(params[self.e_species]["fe"])
                            * (self.cfg["parameters"][self.e_species]["fe"]["velocity"][0]**2
                            + self.cfg["parameters"][self.e_species]["fe"]["velocity"][1]**2)**(1/2),
                            self.cfg["parameters"][self.e_species]["fe"]["v_res"],
                        ),
                        self.cfg["parameters"][self.e_species]["fe"]["v_res"],
                    )
            jax.debug.print("first moment = {fedens}", fedens=first_moment)
            # momentum_loss = jnp.mean(jnp.square(jnp.sum(jnp.exp(params["fe"]) * self.cfg["velocity"] * dv, axis=1)))
            momentum_loss = 0.0
            # print(temperature_loss)
        return density_loss, temperature_loss, momentum_loss

    def calc_other_losses(self, params):
        if self.cfg["parameters"]["fe"]["fe_decrease_strict"]:
            gradfe = jnp.sign(self.cfg["velocity"][1:]) * jnp.diff(params["fe"].squeeze())
            vals = jnp.where(gradfe > 0.0, gradfe, 0.0).sum()
            fe_penalty = jnp.tan(jnp.amin(jnp.array([vals, jnp.pi / 2])))
        else:
            fe_penalty = 0.0

        return fe_penalty

    def _loss_for_hess_fn_(self, weights, batch):
        # params = params | self.static_params
        params = self.weights_to_params(weights)
        ThryE, ThryI, lamAxisE, lamAxisI = self.spec_calc(params, batch)
        i_error, e_error = self.calc_ei_error(
            batch,
            ThryI,
            lamAxisI,
            ThryE,
            lamAxisE,
            denom=[jnp.abs(batch["i_data"]) + 1e-10, jnp.abs(batch["e_data"]) + 1e-10],
            reduce_func=jnp.sum,
        )

        return i_error + e_error

    def __loss__(self, weights, batch: Dict):
        """
        This function calculates the value of the loss function

        Args:
            weights:
            batch:

        Returns:

        """
        params = self.weights_to_params(weights)
        param_penalty = 0.0
        for species in weights.keys():
            for k in weights[species].keys():
                param_penalty += jnp.maximum(0.0, jnp.log(jnp.abs(weights[species][k] - 0.5) + 0.5))
        ThryE, ThryI, lamAxisE, lamAxisI = self.spec_calc(params, batch)
        i_error, e_error = self.calc_ei_error(
            batch,
            ThryI,
            lamAxisI,
            ThryE,
            lamAxisE,
            denom=[jnp.square(self.i_norm), jnp.square(self.e_norm)],
            reduce_func=jnp.mean,
        )
        density_loss, temperature_loss, momentum_loss = self._moment_loss_(params)
        # other_losses = calc_other_losses(params)

        normed_batch = self._get_normed_batch_(batch)
        normed_e_data = normed_batch["e_data"]
        ion_error = self.cfg["data"]["ion_loss_scale"] * i_error

        total_loss = (
            ion_error
            + e_error
            + density_loss
            + temperature_loss
            + momentum_loss
            + jnp.sum(jnp.nan_to_num(param_penalty))
        )
<<<<<<< HEAD
        # jax.debug.print("{e_error}", e_error=e_error)
        # jax.debug.print("{density_loss}", density_loss=density_loss)
        # jax.debug.print("{temperature_loss}", temperature_loss=temperature_loss)
        # jax.debug.print("{momentum_loss}", momentum_loss=momentum_loss)
        # jax.debug.print("{total_loss}", total_loss=total_loss)
=======
        # jax.debug.print("e_error= {e_error}", e_error=e_error)
        # jax.debug.print("ne_loss= {density_loss}", density_loss=density_loss)
        # jax.debug.print("te_loss= {temperature_loss}", temperature_loss=temperature_loss)
        # jax.debug.print("momentum loss= {momentum_loss}", momentum_loss=momentum_loss)
        # jax.debug.print("total loss= {total_loss}", total_loss=total_loss)
>>>>>>> a8072af8
        return total_loss, [ThryE, normed_e_data, params]

    def _get_normed_batch_(self, batch: Dict):
        """
        Normalizes the batch

        Args:
            batch:

        Returns:

        """
        normed_batch = copy.deepcopy(batch)
        normed_batch["i_data"] = normed_batch["i_data"] / self.i_input_norm
        normed_batch["e_data"] = normed_batch["e_data"] / self.e_input_norm
        return normed_batch

    def loss(self, weights, batch: Dict):
        """
        High level function that returns the value of the loss function

        Args:
            weights:
            batch: Dict

        Returns:

        """
        if self.cfg["optimizer"]["method"] == "l-bfgs-b":
            pytree_weights = self.unravel_pytree(weights)
            value, _ = self._loss_(pytree_weights, batch)
            return value
        else:
            return self._loss_(weights, batch)

    def vg_loss(self, weights: Dict, batch: Dict):
        """
        This is the primary workhorse high level function. This function returns the value of the loss function which
        is used to assess goodness-of-fit and the gradient of that value with respect to the weights, which is used to
        update the weights

        This function is used by both optimization methods. It performs the necessary pre-/post- processing that is
        needed to work with the optimization software.

        Args:
            weights:
            batch:

        Returns:

        """
        if self.cfg["optimizer"]["method"] == "l-bfgs-b":
            pytree_weights = self.unravel_pytree(weights)
            (value, aux), grad = self._vg_func_(pytree_weights, batch)

            if "fe" in grad:
                grad["fe"] = self.cfg["optimizer"]["grad_scalar"] * grad["fe"]

            for species in self.cfg["parameters"].keys():
                for k, param_dict in self.cfg["parameters"][species].items():
                    if param_dict["active"]:
                        scalar = param_dict["gradient_scalar"] if "gradient_scalar" in param_dict else 1.0
                        grad[species][k] *= scalar

            temp_grad, _ = ravel_pytree(grad)
            flattened_grads = np.array(temp_grad)
            return value, flattened_grads
        else:
            (value, aux), grad = self._vg_func_(weights, batch)
            #jax.debug.print("{x}",x=grad)
            for species in self.cfg["parameters"].keys():
                for k, param_dict in self.cfg["parameters"][species].items():
                    if param_dict["active"]:
                        scalar = param_dict["gradient_scalar"] if "gradient_scalar" in param_dict else 1.0
                        grad[species][k] = grad[species][k].at[0,0].multiply(scalar)
            #jax.debug.print("{x}",x=grad)
            #(value, aux), grad = self._vg_func_(weights, batch)
            #print(grad)
            return (value, aux), grad

    def h_loss_wrt_params(self, weights, batch):
        return self._h_func_(weights, batch)


def init_weights_and_bounds(config, num_slices):
    """
    this dict form will be unpacked for scipy consumption, we assemble them all in the same way so that we can then
    use ravel pytree from JAX utilities to unpack it
    Args:
        config:
        init_weights:
        num_slices:

    Returns:

    """
    lb = {"active": {}, "inactive": {}}
    ub = {"active": {}, "inactive": {}}
    iw = {"active": {}, "inactive": {}}

    for species in config["parameters"].keys():
        lb["active"][species] = {}
        ub["active"][species] = {}
        iw["active"][species] = {}
        lb["inactive"][species] = {}
        ub["inactive"][species] = {}
        iw["inactive"][species] = {}

    for species in config["parameters"].keys():
        for k, v in config["parameters"][species].items():
            if k == "type":
                continue
            if v["active"]:
                active_or_inactive = "active"
            else:
                active_or_inactive = "inactive"

            if k != "fe":
                iw[active_or_inactive][species][k] = np.array(
                    [config["parameters"][species][k]["val"] for _ in range(num_slices)]
                )[:, None]
            else:
                iw[active_or_inactive][species][k] = np.concatenate(
                    [config["parameters"][species][k]["val"] for _ in range(num_slices)]
                )

            if v["active"]:
                lb[active_or_inactive][species][k] = np.array(
                    [0 * config["units"]["lb"][species][k] for _ in range(num_slices)]
                )
                ub[active_or_inactive][species][k] = np.array(
                    [1.0 + 0 * config["units"]["ub"][species][k] for _ in range(num_slices)]
                )

                if k != "fe":
                    iw[active_or_inactive][species][k] = (
                        iw[active_or_inactive][species][k] - config["units"]["shifts"][species][k]
                    ) / config["units"]["norms"][species][k]
                else:
                    iw[active_or_inactive][species][k] = (
                        iw[active_or_inactive][species][k]
                        - config["units"]["shifts"][species][k].reshape(jnp.shape(iw[active_or_inactive][species][k]))
                    ) / config["units"]["norms"][species][k].reshape(jnp.shape(iw[active_or_inactive][species][k]))

    return lb, ub, iw<|MERGE_RESOLUTION|>--- conflicted
+++ resolved
@@ -540,19 +540,11 @@
             + momentum_loss
             + jnp.sum(jnp.nan_to_num(param_penalty))
         )
-<<<<<<< HEAD
         # jax.debug.print("{e_error}", e_error=e_error)
         # jax.debug.print("{density_loss}", density_loss=density_loss)
         # jax.debug.print("{temperature_loss}", temperature_loss=temperature_loss)
         # jax.debug.print("{momentum_loss}", momentum_loss=momentum_loss)
         # jax.debug.print("{total_loss}", total_loss=total_loss)
-=======
-        # jax.debug.print("e_error= {e_error}", e_error=e_error)
-        # jax.debug.print("ne_loss= {density_loss}", density_loss=density_loss)
-        # jax.debug.print("te_loss= {temperature_loss}", temperature_loss=temperature_loss)
-        # jax.debug.print("momentum loss= {momentum_loss}", momentum_loss=momentum_loss)
-        # jax.debug.print("total loss= {total_loss}", total_loss=total_loss)
->>>>>>> a8072af8
         return total_loss, [ThryE, normed_e_data, params]
 
     def _get_normed_batch_(self, batch: Dict):
