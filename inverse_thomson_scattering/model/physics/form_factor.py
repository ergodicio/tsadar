--- conflicted
+++ resolved
@@ -2,16 +2,17 @@
 from jax import vmap
 
 import scipy.interpolate as sp
+
+# import scipy.ndimage as snd
 
 # import scipy.ndimage as snd
 import numpy as np
 from interpax import interp2d
 from jax.lax import scan
-<<<<<<< HEAD
 from jax import jit, checkpoint
-=======
+from interpax import interp2d
+from jax.lax import scan
 from jax import jit
->>>>>>> b9c36edc
 
 from inverse_thomson_scattering.model.physics import ratintn
 from inverse_thomson_scattering.data_handleing import lam_parse
@@ -50,6 +51,20 @@
 
 class FormFactor:
     def __init__(self, lamrang, npts, fe_dim, vax=None):
+        """
+        Creates a FormFactor object holding all the static values to use for repeated calculations of the Thomson
+        scattering structure factor or spectral density function.
+
+        Args:
+            lamrang: list of the starting and ending wavelengths over which to calculate the spectrum.
+            npts: number of wavelength points to use in the calculation
+            fe_dim: dimension of the electron velocity distribution function (EDF), should be 1 or 2
+            vax: (optional) velocity axis coordinates that the 2D EDF is defined on
+
+        Returns:
+            Instance of the FormFactor object
+
+        """
         """
         Creates a FormFactor object holding all the static values to use for repeated calculations of the Thomson
         scattering structure factor or spectral density function.
@@ -72,23 +87,17 @@
         self.npts = npts
         self.h = 0.01
         minmax = 8.2
-        h1 = 1024  # 1024
+        h1 = 1024  # 1024  # 1024
         self.xi1 = jnp.linspace(-minmax - jnp.sqrt(2.0) / h1, minmax + jnp.sqrt(2.0) / h1, h1)
         self.xi2 = jnp.array(jnp.arange(-minmax, minmax, self.h))
         self.Zpi = jnp.array(zprimeMaxw(self.xi2))
 
         if (vax is not None) and (fe_dim == 2):
-<<<<<<< HEAD
             self.coords = jnp.concatenate([np.copy(vax[0][..., None]), np.copy(vax[1][..., None])], axis=-1)
             self.v = vax[0][0]
 
         self._calc_all_chi_vals_ = vmap(checkpoint(self.calc_chi_vals), in_axes=(None, 0, 0, 0), out_axes=0)
 
-=======
-            self.coords = jnp.concatenate([vax[0][..., None], vax[1][..., None]], axis=-1)
-            self.v = vax[0][0]
-
->>>>>>> b9c36edc
     def __call__(self, params, cur_ne, cur_Te, A, Z, Ti, fract, sa, f_and_v, lam):
         """
         Calculates the standard collisionless Thomson spectral density function S(k,omg) and is capable of handling
@@ -155,13 +164,14 @@
 
         # ions
         Z = jnp.reshape(jnp.array(Z), [1, 1, 1, -1])
+        Z = jnp.reshape(jnp.array(Z), [1, 1, 1, -1])
         Mi = jnp.reshape(Mi, [1, 1, 1, -1])
-        fract = jnp.reshape(jnp.array(fract), [1, 1, 1, -1])
+        fract = jnp.reshape(jnp.array(jnp.array(fract)), [1, 1, 1, -1])
         Zbar = jnp.sum(Z * fract)
         ni = fract * ne[..., jnp.newaxis, jnp.newaxis, jnp.newaxis] / Zbar
         omgpi = constants * Z * jnp.sqrt(ni * self.Me / Mi)
 
-        vTi = jnp.sqrt(jnp.array(Ti) / Mi)  # ion thermal velocity
+        vTi = jnp.sqrt(jnp.array(jnp.array(Ti)) / Mi)  # ion thermal velocity
         kldi = (vTi / omgpi) * (k[..., jnp.newaxis])
         # ion susceptibilities
         # finding derivative of plasma dispersion function along xii array
@@ -172,6 +182,8 @@
         chiI = jnp.zeros(num_ion_pts)
         ZpiR = jnp.interp(xii, self.xi2, self.Zpi[0, :], left=xii**-2, right=xii**-2)
         ZpiI = jnp.interp(xii, self.xi2, self.Zpi[1, :], left=0, right=0)
+        ZpiR = jnp.interp(xii, self.xi2, self.Zpi[0, :], left=xii**-2, right=xii**-2)
+        ZpiI = jnp.interp(xii, self.xi2, self.Zpi[1, :], left=0, right=0)
         chiI = jnp.sum(-0.5 / (kldi**2) * (ZpiR + jnp.sqrt(-1 + 0j) * ZpiI), 3)
 
         # electron susceptibility
@@ -186,6 +198,7 @@
 
         chiEI = jnp.pi / (klde**2) * jnp.sqrt(-1 + 0j) * df
 
+        ratmod = jnp.exp(jnp.interp(self.xi1, x, jnp.log(jnp.squeeze(DF))))
         ratmod = jnp.exp(jnp.interp(self.xi1, x, jnp.log(jnp.squeeze(DF))))
         ratdf = jnp.gradient(ratmod, self.xi1[1] - self.xi1[0])
 
@@ -223,7 +236,6 @@
         PsLam = PsOmg * 2 * jnp.pi * self.C / lams**2
         # PsLamE = PsOmgE * 2 * jnp.pi * C / lams**2 # commented because unused
         formfactor = PsLam
-<<<<<<< HEAD
 
         return formfactor, lams
 
@@ -510,238 +522,4 @@
         # ax[0].plot(fe_vphi[1, :, 0])
         # plt.show()
 
-=======
-
-        return formfactor, lams
-
-    def rotate(self, df, angle, reshape: bool = False) -> jnp.ndarray:
-        """
-        Rotate a 2D array by a given angle in radians
-
-        Args:
-            df: 2D array
-            angle: angle in radians
-
-        Return:
-            interpolated 2D array
-        """
-
-        rad_angle = jnp.deg2rad(-angle)
-        cos_angle = jnp.cos(rad_angle)
-        sin_angle = jnp.sin(rad_angle)
-        rotation_matrix = jnp.array([[cos_angle, -sin_angle], [sin_angle, cos_angle]])
-
-        rotated_mesh = vmap(vmap(jnp.dot, in_axes=(None, 0)), in_axes=(None, 1), out_axes=1)(
-            rotation_matrix, self.coords
-        )
-        xq = rotated_mesh[..., 0].flatten()
-        yq = rotated_mesh[..., 1].flatten()
-        return interp2d(xq, yq, self.v, self.v, df, extrap=True, method="cubic").reshape(
-            (self.v.size, self.v.size), order="F"
-        )
-
-    def calc_chi_vals(self, carry, xs):
-        """
-        Calculate the values of the susceptibility at a given point in the distribution function
-
-        Args:
-            carry: container for
-                x: 1D array
-                DF: 2D array
-            xs: container for
-                element: angle in radians
-                xie_mag_at: float
-                klde_mag_at: float
-
-        Returns:
-            fe_vphi: float, value of the projected distribution function at the point xie
-            chiEI: float, value of the imaginary part of the electron susceptibility at the point xie
-            chiERrat: float, value of the real part of the electron susceptibility at the point xie
-
-        """
-        x, DF = carry
-        element, xie_mag_at, klde_mag_at = xs
-
-        fe_2D_k = self.rotate(DF, element * 180 / jnp.pi, reshape=False)
-        fe_1D_k = jnp.sum(fe_2D_k, axis=0) * (x[1] - x[0])
-
-        # find the location of xie in axis array
-        loc = jnp.argmin(jnp.abs(x - xie_mag_at))
-        # add the value of fe to the fe container
-        fe_vphi = fe_1D_k[loc]
-
-        # derivative of f along k
-        df = jnp.real(jnp.gradient(fe_1D_k, x[1] - x[0]))
-
-        # Chi is really chi evaluated at the points xie
-        # so the imaginary part is
-        chiEI = jnp.pi / (klde_mag_at**2) * df[loc]
-
-        # the real part is solved with rational integration
-        # giving the value at a single point where the pole is located at xie_mag[ind]
-        chiERrat = (
-            -1.0 / (klde_mag_at**2) * jnp.real(ratintn.ratintn(df, x - xie_mag_at, x))
-        )  # this may need to be downsampled for run time
-        return (x, DF), (fe_vphi, chiEI, chiERrat)
-
-    def calc_all_chi_vals(self, x, beta, DF, xie_mag, klde_mag):
-        """
-        Calculate the susceptibility values for all the desired points xie
-
-        Args:
-            x: normalized velocity grid
-            beta: angle of the k-vector form the x-axis
-            DF: 2D array, distribution function
-            xie_mag: magnitude of the normalized velocity points where the calculations need to be performed
-            klde_mag: magnitude of the wavevector time debye length where the calculations need to be performed
-
-        Returns:
-            fe_vphi: projected distribution function
-            chiEI: imaginary part of the electron susceptibility
-            chiERrat: real part of the electron susceptibility
-
-        """
-        # fn = vmap(self.calc_chi_vals, in_axes=(None, 0, None, 0, 0), out_axes=0)
-        # fn = vmap(fn, in_axes=(None, 1, None, 1, 1), out_axes=1)
-        # fn = vmap(fn, in_axes=(None, 2, None, 2, 2), out_axes=2)
-
-        # all_vals = fn(x, beta, DF, xie_mag, klde_mag)
-        _, (fe_vphi, chiEI, chiERrat) = scan(
-            self.calc_chi_vals, (x, DF), (beta.flatten(), xie_mag.flatten(), klde_mag.flatten()), unroll=32
-        )
-        # for arr in (fe_vphi, chiEI, chiERrat):
-        # arr = arr.reshape(beta.shape)
-
-        return fe_vphi.reshape(beta.shape), chiEI.reshape(beta.shape), chiERrat.reshape(beta.shape)
-
-    def calc_in_2D(self, params, ud_ang, va_ang, cur_ne, cur_Te, A, Z, Ti, fract, sa, f_and_v, lam):
-        """
-        Calculates the collisionless Thomson spectral density function S(k,omg) for a 2D numerical EDF, capable of
-        handling multiple plasma conditions and scattering angles. Distribution functions can be arbitrary as
-        calculations of the susceptibility are done on-the-fly. Calculations are done in 4 dimension with the following
-        shape, [number of gradient-points, number of wavelength points, number of angles, number of ion-species].
-
-        In angular, `fe` is a Tuple, Distribution function (DF), normalized velocity (x), and angles from k_L to f1 in
-        radians
-
-        Args:
-            params: parameter dictionary, must contain the drift 'ud' and flow 'Va' velocities in the 'general' field
-            ud_ang: angle between electron drift and x-axis
-            va_ang: angle between ion flow and x-axis
-            cur_ne: electron density in 1/cm^3 [1 by number of gradient points]
-            cur_Te: electron temperature in keV [1 by number of gradient points]
-            A: atomic mass [1 by number of ion species]
-            Z: ionization state [1 by number of ion species]
-            Ti: ion temperature in keV [1 by number of ion species]
-            fract: relative ion composition [1 by number of ion species]
-            sa: scattering angle in degrees [1 by number of angles]
-            f_and_v: a distribution function object, contains the numerical distribution function and its velocity grid
-            lam: probe wavelength
-
-        Returns:
-            formfactor: array of the calculated spectrum, has the shape [number of gradient-points, number of
-                wavelength points, number of angles]
-        """
-
-        Te, ne, Va, ud, fe = (
-            cur_Te.squeeze(-1),
-            cur_ne.squeeze(-1),
-            params["general"]["Va"],
-            params["general"]["ud"],
-            f_and_v,  # this is now a DistFunc object
-        )
-
-        Mi = jnp.array(A) * self.Mp  # ion mass
-        re = 2.8179e-13  # classical electron radius cm
-        Esq = self.Me * self.C**2 * re  # sq of the electron charge keV cm
-        constants = jnp.sqrt(4 * jnp.pi * Esq / self.Me)
-        sarad = sa * jnp.pi / 180  # scattering angle in radians
-        sarad = jnp.reshape(sarad, [1, 1, -1])
-
-        Va = Va * 1e6  # flow velocity in 1e6 cm/s
-        # convert Va from mag, angle to x,y
-        Va = (Va * jnp.cos(va_ang * jnp.pi / 180), Va * jnp.sin(va_ang * jnp.pi / 180))
-        ud = ud * 1e6  # drift velocity in 1e6 cm/s
-        # convert ua from mag, angle to x,y
-        ud = (ud * jnp.cos(ud_ang * jnp.pi / 180), ud * jnp.sin(ud_ang * jnp.pi / 180))
-
-        omgL, omgs, lamAxis, _ = lam_parse.lamParse(self.lamrang, lam, npts=self.npts)  # , True)
-
-        # calculate k and omega vectors
-        omgpe = constants * jnp.sqrt(ne[..., jnp.newaxis, jnp.newaxis])  # plasma frequency Rad/cm
-        omgs = omgs[jnp.newaxis, ..., jnp.newaxis]
-        omg = omgs - omgL
-
-        kL = (jnp.sqrt(omgL**2 - omgpe**2) / self.C, jnp.zeros_like(omgpe))  # defined to be along the x axis
-        ks_mag = jnp.sqrt(omgs**2 - omgpe**2) / self.C
-        ks = (jnp.cos(sarad) * ks_mag, jnp.sin(sarad) * ks_mag)
-        k = vsub(ks, kL)  # 2D
-        k_mag = jnp.sqrt(vdot(k, k))  # 1D
-
-        # kdotv = k * Va
-        omgdop = omg - vdot(k, Va)  # 1D
-
-        # plasma parameters
-
-        # electrons
-        vTe = jnp.sqrt(Te[..., jnp.newaxis, jnp.newaxis] / self.Me)  # electron thermal velocity
-        klde_mag = (vTe / omgpe) * (k_mag[..., jnp.newaxis])  # 1D
-
-        # ions
-        Z = jnp.reshape(Z, [1, 1, 1, -1])
-        Mi = jnp.reshape(Mi, [1, 1, 1, -1])
-        fract = jnp.reshape(fract, [1, 1, 1, -1])
-        Zbar = jnp.sum(Z * fract)
-        ni = fract * ne[..., jnp.newaxis, jnp.newaxis, jnp.newaxis] / Zbar
-        omgpi = constants * Z * jnp.sqrt(ni * self.Me / Mi)
-
-        vTi = jnp.sqrt(Ti / Mi)  # ion thermal velocity
-        kldi = (vTi / omgpi) * (k_mag[..., jnp.newaxis])
-        # kldi = vdot((vTi / omgpi), v_add_dim(k))
-
-        # ion susceptibilities
-        # finding derivative of plasma dispersion function along xii array
-        # proper handeling of multiple ion temperatures is not implemented
-        xii = 1.0 / jnp.transpose((jnp.sqrt(2.0) * vTi), [1, 0, 2, 3]) * ((omgdop / k_mag)[..., jnp.newaxis])
-
-        # probably should be generalized to an arbitrary distribtuion function but for now just assuming maxwellian
-        ZpiR = jnp.interp(xii, self.xi2, self.Zpi[0, :], left=xii**-2, right=xii**-2)
-        ZpiI = jnp.interp(xii, self.xi2, self.Zpi[1, :], left=0, right=0)
-        chiI = jnp.sum(-0.5 / (kldi**2) * (ZpiR + jnp.sqrt(-1 + 0j) * ZpiI), 3)
-
-        # electron susceptibility
-        # calculating normilized phase velcoity(xi's) for electrons
-        # xie = vsub(vdiv(omgdop, vdot(k, vTe)), vdiv(ud, vTe))
-        xie = vdiv(vsub(vdot(omgdop / k_mag**2, k), ud), vTe)
-        xie_mag = jnp.sqrt(vdot(xie, xie))
-        DF, (x, y) = fe
-
-        # for each vector in xie
-        # find the rotation angle beta, the heaviside changes the angles to [0, 2pi)
-        beta = jnp.arctan(xie[1] / xie[0]) + jnp.pi * (-jnp.heaviside(xie[0], 1) + 1)
-
-        fe_vphi, chiEI, chiERrat = jit(self.calc_all_chi_vals)(x[0, :], beta, DF, xie_mag, klde_mag)
-
-        chiE = chiERrat + jnp.sqrt(-1 + 0j) * chiEI
-        epsilon = 1.0 + chiE + chiI
-
-        # This line needs to be changed if ion distribution is changed!!!
-        ion_comp_fact = jnp.transpose(fract * Z**2 / Zbar / vTi, [1, 0, 2, 3])
-        ion_comp = ion_comp_fact * (
-            (jnp.abs(chiE[..., jnp.newaxis])) ** 2.0 * jnp.exp(-(xii**2)) / jnp.sqrt(2 * jnp.pi)
-        )
-
-        ele_comp = (jnp.abs(1.0 + chiI)) ** 2.0 * fe_vphi / vTe
-
-        SKW_ion_omg = 1.0 / k_mag[..., jnp.newaxis] * ion_comp / ((jnp.abs(epsilon[..., jnp.newaxis])) ** 2)
-
-        SKW_ion_omg = jnp.sum(SKW_ion_omg, 3)
-        SKW_ele_omg = 1.0 / k_mag * (ele_comp) / ((jnp.abs(epsilon)) ** 2)
-
-        PsOmg = (SKW_ion_omg + SKW_ele_omg) * (1 + 2 * omgdop / omgL) * re**2.0 * ne[:, None, None]
-        lams = 2 * jnp.pi * self.C / omgs
-        PsLam = PsOmg * 2 * jnp.pi * self.C / lams**2
-        formfactor = PsLam
-
->>>>>>> b9c36edc
         return formfactor, lams