--- conflicted
+++ resolved
@@ -1,11 +1,8 @@
 from typing import Dict
 
 from inverse_thomson_scattering.model.physics.form_factor import FormFactor
-<<<<<<< HEAD
-
-# from inverse_thomson_scattering.misc.num_dist_func import get_num_dist_func
-=======
->>>>>>> b9c36edc
+
+# from inverse_thomson_scattering.distribution_functions.gen_num_dist_func import DistFunc
 from inverse_thomson_scattering.distribution_functions.gen_num_dist_func import DistFunc
 
 from jax import numpy as jnp
@@ -15,14 +12,11 @@
     """
     The FitModel Class wraps the FormFactor class adding finite aperture effects and finite volume effects. This class
     also handles the options for calculating the form factor.
-<<<<<<< HEAD
 
     Args:
         config: Dict- configuration dictionary built from input deck
         sa: Dict- has fields containing the scattering angles the spectrum will be calculated at and the relative
         weights of each of the scattering angles in the final spectrum
-=======
->>>>>>> b9c36edc
     """
 
     def __init__(self, config: Dict, sa):
@@ -86,7 +80,6 @@
             all_params: The input all_params is returned
 
         """
-<<<<<<< HEAD
 
         # not sure why this is required
         # for key in self.config["parameters"].keys():
@@ -106,8 +99,6 @@
                 and self.config["parameters"][self.e_species]["fe"]["active"]
             ):
                 raise ValueError("m and fe cannot be actively fit at the same time")
-=======
->>>>>>> b9c36edc
 
         # Add gradients to electron temperature and density just being applied to EPW
         cur_Te = jnp.zeros((self.config["parameters"]["general"]["Te_gradient"]["num_grad_points"], self.num_electrons))
@@ -151,11 +142,6 @@
                 fract = fract.at[ion_c].set(all_params[species]["fract"].squeeze())
                 ion_c += 1
 
-<<<<<<< HEAD
-        # cur_ne = jnp.array(cur_ne).squeeze()
-        # cur_Te = jnp.array(cur_Te).squeeze()
-        # Ti = jnp.array(Ti).squeeze()
-=======
         lam = all_params["general"]["lam"]
 
         if self.config["parameters"][self.e_species]["m"]["active"]:
@@ -184,7 +170,6 @@
                 all_params[self.e_species]["fe"],
             ) = self.num_dist_func(mcur.squeeze())
             all_params[self.e_species]["fe"] = jnp.log(all_params[self.e_species]["fe"])
->>>>>>> b9c36edc
 
         fecur = jnp.exp(all_params[self.e_species]["fe"])
         vcur = self.config["parameters"][self.e_species]["fe"]["velocity"]
@@ -192,12 +177,26 @@
             fecur = jnp.concatenate((jnp.flip(fecur[1:]), fecur))
             vcur = jnp.concatenate((-jnp.flip(vcur[1:]), vcur))
 
-<<<<<<< HEAD
-        lam = all_params["general"]["lam"]
-
-=======
->>>>>>> b9c36edc
         if self.config["other"]["extraoptions"]["load_ion_spec"]:
+            if self.num_dist_func.dim == 1:
+                ThryI, lamAxisI = self.ion_form_factor(
+                    all_params, cur_ne, cur_Te, A, Z, Ti, fract, self.sa["sa"], (fecur, vcur), lam
+                )
+            else:
+                ThryI, lamAxisI = self.ion_form_factor.calc_in_2D(
+                    all_params,
+                    self.config["parameters"]["general"]["ud"]["angle"],
+                    self.config["parameters"]["general"]["ud"]["angle"],
+                    cur_ne * jnp.array([1e20]),
+                    cur_Te,
+                    A,
+                    Z,
+                    Ti,
+                    fract,
+                    self.sa["sa"],
+                    (fecur, vcur),
+                    lam,
+                )
             if self.num_dist_func.dim == 1:
                 ThryI, lamAxisI = self.ion_form_factor(
                     all_params, cur_ne, cur_Te, A, Z, Ti, fract, self.sa["sa"], (fecur, vcur), lam
@@ -257,6 +256,34 @@
                     (fecur, vcur),
                     lam + self.config["data"]["ele_lam_shift"],
                 )
+            if self.num_dist_func.dim == 1:
+                ThryE, lamAxisE = self.electron_form_factor(
+                    all_params,
+                    cur_ne,
+                    cur_Te,
+                    A,
+                    Z,
+                    Ti,
+                    fract,
+                    self.sa["sa"],
+                    (fecur, vcur),
+                    lam + self.config["data"]["ele_lam_shift"],
+                )
+            else:
+                ThryE, lamAxisE = self.electron_form_factor.calc_in_2D(
+                    all_params,
+                    self.config["parameters"]["general"]["ud"]["angle"],
+                    self.config["parameters"]["general"]["ud"]["angle"],
+                    cur_ne,
+                    cur_Te,
+                    A,
+                    Z,
+                    Ti,
+                    fract,
+                    self.sa["sa"],
+                    (fecur, vcur),
+                    lam + self.config["data"]["ele_lam_shift"],
+                )
 
             # remove extra dimensions and rescale to nm
             lamAxisE = jnp.squeeze(lamAxisE) * 1e7  # TODO hardcoded
@@ -273,9 +300,12 @@
             ):
                 # set the ion feature to 0 #should be switched to a range about lam
                 lamlocb = jnp.argmin(jnp.abs(lamAxisE - lam - 3.0))
-                lamlocr = jnp.argmin(jnp.abs(lamAxisE - lam + 3.0))
+                lamlocrb = jnp.argmin(jnp.abs(lamAxisE - lam - 3.0))
+                lamlocr = jnp.argmin(jnp.abs(lamAxisE - lam + 3.0 + 3.0))
                 modlE = jnp.concatenate(
-                    [modlE[:lamlocb], jnp.zeros(lamlocr - lamlocb), modlE[lamlocr:]]
+                    [modlE[:lamlocb], jnp.zeros(lamlocr - lamlocb), modlE[lamlocr:]][
+                        modlE[:lamlocb], jnp.zeros(lamlocr - lamlocb), modlE[lamlocr:]
+                    ]
                 )  # TODO hardcoded
 
             if self.config["other"]["iawfilter"][0]:
