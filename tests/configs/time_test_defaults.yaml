--- conflicted
+++ resolved
@@ -17,10 +17,7 @@
             active: False
             lb: 2.0
             ub: 5.0
-<<<<<<< HEAD
-=======
             matte: False
->>>>>>> b9c36edc
         fe:
             val: [ ]
             active: False
