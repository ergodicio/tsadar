parameters:
    species1:
        type:
            electron:
            active: False
        Te:
            val: .5
            active: True
            lb: 0.001
            ub: 1.5
        ne:
            val: .2
            active: True
            lb: .001
            ub: 1.
        m:
<<<<<<< HEAD
            val: 3.
=======
            val: 3.0
>>>>>>> b9c36edc
            active: True
            lb: 2.
            ub: 5.
        fe:
            val: [ ]
            active: False
            length: 3999
            type:
                DLM:
            lb: -100.
            ub: -0.5
            dim: 1
            v_res: 0.1
    species2:
        type:
            ion:
            active: False
        Ti:
            val: .2
            active: False
            lb: 0.01
            ub: 3.
        Z:
            val: 8.
            active: False
            lb: 1.
            ub: 25.
        A:
            val: 40.
            active: False
        fract:
            val: 1.0
            active: False
    general:
        type:
            general:
            active: False
        amp1:
            val: 1.
            active: True
            lb: 0.01
            ub: 3.75
        amp2:
            val: 1.
            active: True
            lb: 0.01
            ub: 3.75
        amp3:
            val: 1.
            active: False
            lb: 0.
            ub: 10.
        lam:
            val: 524.0
            active: True
            lb: 523.
            ub: 528.
        Te_gradient:
            val: 0.0
            active: False
            lb: 0.
            ub: 10.
            num_grad_points: 1
        ne_gradient:
            val: 0.
            active: False
            lb: 0.
            ub: 15.
            num_grad_points: 1
        ud:
            val: 0.0
            angle: 0.0
            active: False
            lb: -10.0
            ub: 10.0
        Va:
            val: 0.0
            angle: 0.0
            active: False
            lb: -20.5
            ub: 20.5


other:
    refit: False
    refit_thresh: 5.0
    calc_sigmas: True
<|MERGE_RESOLUTION|>--- conflicted
+++ resolved
@@ -14,11 +14,7 @@
             lb: .001
             ub: 1.
         m:
-<<<<<<< HEAD
-            val: 3.
-=======
             val: 3.0
->>>>>>> b9c36edc
             active: True
             lb: 2.
             ub: 5.
