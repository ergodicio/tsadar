--- conflicted
+++ resolved
@@ -1,5 +1,4 @@
 parameters:
-<<<<<<< HEAD
     species1:
         type:
             electron:
@@ -34,98 +33,6 @@
             temp_asym: 1.0
             m_theta: 0.0
             m_asym: 1.
-=======
-    amp1:
-        val: 1.
-        active: False
-        lb: 0.01
-        ub: 3.75
-    amp2:
-        val: 1.
-        active: False
-        lb: 0.01
-        ub: 3.75
-    amp3:
-        val: 1.0
-        active: True
-        lb: 0.01
-        ub: 3.75
-    lam:
-        val: 526.5
-        active: True
-        lb: 523.0
-        ub: 528.0
-    Te:
-        val: .4
-        active: True
-        lb: 0.01
-        ub: 1.5
-    Te_gradient:
-        val: 0.0
-        active: False
-        lb: 0.
-        ub: 10.
-        num_grad_points: 1
-    Ti:
-        val: 0.05
-        active: True
-        lb: 0.001
-        ub: 1.0
-    Z:
-        val: [10.0, 1.0]
-        active: True
-        lb: 0.5
-        ub: 18.0
-    A:
-        val: [40.0, 1.0]
-        active: False
-    fract:
-        val: [0.2,0.8]
-        active: False
-    ud:
-        val: 0.0
-        angle: 0.0
-        active: False
-        lb: -10.0
-        ub: 10.0
-    Va:
-        val: 0.0
-        angle: 0.0
-        active: False
-        lb: -20.5
-        ub: 20.5
-    ne:
-        val: 0.42
-        active: False
-        lb: 0.001
-        ub: 1.0
-    ne_gradient:
-        val: 0.
-        active: False
-        lb: 0.
-        ub: 15.
-        num_grad_points: 1
-    m:
-        val: 3.0
-        active: True
-        lb: 2.0
-        ub: 5.0
-    fe:
-        val: []
-        active: False
-        length: 3999
-        type:
-            DLM:
-        lb: -100.
-        ub: -0.5
-        fe_decrease_strict: False
-        symmetric: False
-        dim: 2
-        v_res: 0.05
-        temp_asym: 1.0
-        m_theta: 0.0
-        m_asym: 1.
->>>>>>> 6772e206
 
     species2:
         type:
