--- conflicted
+++ resolved
@@ -4,30 +4,20 @@
             electron:
             active: False
         Te:
-<<<<<<< HEAD
             val: .2
-=======
-            val: .5
->>>>>>> 08049a52
             active: True
             lb: 0.01
             ub: 1.5
         ne:
-<<<<<<< HEAD
             val: 0.08
-=======
-            val: 0.2
->>>>>>> 08049a52
             active: True
             lb: 0.03
             ub: 1.0
         m:
-            val: 3.0
+            val: 2.0
             active: False
             lb: 2.0
-            ub: 4.9
-            matte: True
-            intes: 10.
+            ub: 5.0
         fe:
             val: [ ]
             active: False
@@ -39,7 +29,7 @@
             fe_decrease_strict: False
             symmetric: False
             dim: 1
-            v_res: 0.1
+            v_res: 0.05
             temp_asym: 1.0
             m_theta: 0.0
             m_asym: 1.
@@ -49,23 +39,18 @@
             ion:
             active: False
         Ti:
-<<<<<<< HEAD
             val: 2.0
             active: True
-=======
-            val: 0.2
-            active: False
->>>>>>> 08049a52
             same: False
             lb: 0.01
             ub: 3.0
         Z:
-            val: 8.0
-            active: False
+            val: 20.0
+            active: True
             lb: 0.5
-            ub: 18.0
+            ub: 29.0
         A:
-            val: 40.0
+            val: 63.5
             active: False
         fract:
             val: 1.0
@@ -87,19 +72,13 @@
             ub: 3.75
         amp3:
             val: 1.0
-            active: False
+            active: True
             lb: 0.01
             ub: 3.75
         lam:
-<<<<<<< HEAD
             val: 526.5
             active: False
             lb: 523.0
-=======
-            val: 524.0
-            active: True
-            lb: 525.0
->>>>>>> 08049a52
             ub: 528.0
         Te_gradient:
             val: 0.0
@@ -120,35 +99,20 @@
             lb: -10.0
             ub: 10.0
         Va:
-<<<<<<< HEAD
             val: 40.0
             angle: 0.0
             active: True
             lb: -30.5
             ub: 50.5
-=======
-            val: 0.0
-            angle: 0.0
-            active: False
-            lb: -20.5
-            ub: 20.5
->>>>>>> 08049a52
 
 data:
-    shotnum: 101675
+    shotnum: 98612
     lineouts:
         type:
-<<<<<<< HEAD
             ps
         start: 800
         end: 3500
         skip: 10
-=======
-            pixel
-        start: 500
-        end: 506
-        skip: 1
->>>>>>> 08049a52
     background:
         type:
             pixel
@@ -156,9 +120,9 @@
 
 other:
     extraoptions:
-        load_ion_spec: False
+        load_ion_spec: True
         load_ele_spec: True
-        fit_IAW: False
+        fit_IAW: True
         fit_EPWb: True
         fit_EPWr: True
         spectype: temporal
@@ -168,17 +132,13 @@
             spect_stddev_ele: 0.1
             spect_FWHM_ele: 0.9
             ang_FWHM_ele: 1.0
-    refit: True
+    refit: False
     refit_thresh: 5.0
-    calc_sigmas: True
+    calc_sigmas: False
 
 
 mlflow:
     experiment: inverse-thomson-scattering
-<<<<<<< HEAD
     run: shot98612_comb_16_fine
-=======
-    run: shot111411_prelim_wide_iaw_1
->>>>>>> 08049a52
 
 machine: gpu