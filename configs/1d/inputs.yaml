parameters:
    species1:
        type:
            electron:
            active: False
        Te:
            val: .5
            active: True
            lb: 0.01
            ub: 2.0
        ne:
            val: .4
            active: True
            lb: 0.03
            ub: 2.0
        m:
            val: 2.5
            active: True
            lb: 2.0
            ub: 4.8
            matte: False
            intens: 2.0
        fe:
            val: [ ]
            active: False
            length: 3999
            type:
                DLM:
            lb: -100.
            ub: -0.5
            fe_decrease_strict: False
            symmetric: False
            dim: 1
            v_res: 0.05
            temp_asym: 1.0
            m_theta: 0.0
            m_asym: 1.

    species2:
        type:
            ion:
            active: False
        Ti:
            val: 0.08
            active: True
            same: False
            lb: 0.01
            ub: 1.0
        Z:
            val: 10.0
            active: True
            lb: 1.0
            ub: 18.0
        A:
            val: 40.0
            active: False
        fract:
            val: 0.1
            active: False

    species3:
        type:
            ion:
            active: False
        Ti:
            val: 0.06
            active: False
            same: True
            lb: 0.01
            ub: 1.0
        Z:
            val: 1.0
            active: False
            lb: 0.5
            ub: 1.0
        A:
            val: 1.0
            active: False
        fract:
            val: 0.9
            active: False

    general:
        type:
            general:
            active: False
        amp1:
            val: 1.
            active: True
            lb: 0.01
            ub: 3.75
        amp2:
            val: 1.
            active: True
            lb: 0.01
            ub: 3.75
        amp3:
            val: 1.0
            active: True
            lb: 0.01
            ub: 3.75
        lam:
            val: 526.5
            active: False
            lb: 523.0
            ub: 528.0
        Te_gradient:
            val: 0.0
            active: False
            lb: 0.
            ub: 10.
            num_grad_points: 1
        ne_gradient:
            val: 0.
            active: False
            lb: 0.
            ub: 15.
            num_grad_points: 1
        ud:
            val: 0.0
            angle: 0.0
            active: True
            lb: -10.0
            ub: 10.0
        Va:
            val: -10.0
            angle: 0.0
            active: True
            lb: -20.5
            ub: 20.5

data:
    shotnum: 111416
    lineouts:
        type:
            ps
        start: 0
        end: 2200
        skip: 2
    background:
        type:
            pixel
        slice: 900
        show: False

other:
    extraoptions:
        load_ion_spec: False
        load_ele_spec: True
        fit_IAW: True
        fit_EPWb: True
        fit_EPWr: True
        spectype: temporal
    PhysParams:
        widIRF:
            spect_stddev_ion: 0.015
            spect_stddev_ele: 0.1
            spect_FWHM_ele: 0.9
            ang_FWHM_ele: 1.0
<<<<<<< HEAD
    refit: True
    refit_thresh: 20.0
    calc_sigmas: False
=======
    refit: False
    refit_thresh: 5.0
    calc_sigmas: True
>>>>>>> 75894d2a


mlflow:
    experiment: shot_day_3_27_24
    run: shot111416_full_fine_5

machine: gpu<|MERGE_RESOLUTION|>--- conflicted
+++ resolved
@@ -4,20 +4,20 @@
             electron:
             active: False
         Te:
-            val: .5
+            val: .2
             active: True
             lb: 0.01
-            ub: 2.0
+            ub: 1.5
         ne:
-            val: .4
+            val: 0.08
             active: True
             lb: 0.03
-            ub: 2.0
+            ub: 1.0
         m:
-            val: 2.5
-            active: True
+            val: 2.0
+            active: False
             lb: 2.0
-            ub: 4.8
+            ub: 5.0
             matte: False
             intens: 2.0
         fe:
@@ -42,42 +42,20 @@
             active: False
         Ti:
             val: 0.08
-            active: True
+            active: False
             same: False
             lb: 0.01
             ub: 1.0
         Z:
             val: 10.0
-            active: True
+            active: False
             lb: 1.0
             ub: 18.0
         A:
             val: 40.0
             active: False
         fract:
-            val: 0.1
-            active: False
-
-    species3:
-        type:
-            ion:
-            active: False
-        Ti:
-            val: 0.06
-            active: False
-            same: True
-            lb: 0.01
-            ub: 1.0
-        Z:
             val: 1.0
-            active: False
-            lb: 0.5
-            ub: 1.0
-        A:
-            val: 1.0
-            active: False
-        fract:
-            val: 0.9
             active: False
 
     general:
@@ -96,7 +74,7 @@
             ub: 3.75
         amp3:
             val: 1.0
-            active: True
+            active: False
             lb: 0.01
             ub: 3.75
         lam:
@@ -119,35 +97,34 @@
         ud:
             val: 0.0
             angle: 0.0
-            active: True
+            active: False
             lb: -10.0
             ub: 10.0
         Va:
-            val: -10.0
+            val: 0.0
             angle: 0.0
-            active: True
+            active: False
             lb: -20.5
             ub: 20.5
 
 data:
-    shotnum: 111416
+    shotnum: 101675
     lineouts:
         type:
             ps
-        start: 0
-        end: 2200
-        skip: 2
+        start: 800
+        end: 3500
+        skip: 10
     background:
         type:
             pixel
         slice: 900
-        show: False
 
 other:
     extraoptions:
         load_ion_spec: False
         load_ele_spec: True
-        fit_IAW: True
+        fit_IAW: False
         fit_EPWb: True
         fit_EPWr: True
         spectype: temporal
@@ -157,19 +134,13 @@
             spect_stddev_ele: 0.1
             spect_FWHM_ele: 0.9
             ang_FWHM_ele: 1.0
-<<<<<<< HEAD
-    refit: True
-    refit_thresh: 20.0
-    calc_sigmas: False
-=======
     refit: False
     refit_thresh: 5.0
-    calc_sigmas: True
->>>>>>> 75894d2a
+    calc_sigmas: False
 
 
 mlflow:
-    experiment: shot_day_3_27_24
-    run: shot111416_full_fine_5
+    experiment: inverse-thomson-scattering
+    run: test
 
 machine: gpu