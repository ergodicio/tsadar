parameters:
    amp1:
        val: 1.
        active: True
        lb: 0.01
        ub: 3.75
    amp2:
        val: 1.
        active: True
        lb: 0.01
        ub: 3.75
    amp3:
        val: 1.0
        active: True
        lb: 0.01
        ub: 3.75
    lam:
        val: 526.5
        active: True
        lb: 523.0
        ub: 528.0
    Te:
        val: .16
        active: True
        lb: 0.01
        ub: 1.5
    Te_gradient:
        val: 0.0
        active: False
        lb: 0.
        ub: 10.
        num_grad_points: 1
    Ti:
        val: 0.02
        active: True
        lb: 0.001
        ub: 1.0
    Z:
        val: 6.
        active: True
        lb: 0.5
        ub: 7.0
    A:
        val: 14.
        active: False
    fract:
        val: 1
        active: False
    ud:
        val: 0.0
        angle: 0.0
        active: True
        lb: -100.0
        ub: 100.0
    Va:
        val: 0.0
        angle: 0.0
        active: False
        lb: -20.5
        ub: 20.5
    ne:
        val: 0.05
        active: True
        lb: 0.001
        ub: 1.0
    ne_gradient:
        val: 0.
        active: False
        lb: 0.
        ub: 15.
        num_grad_points: 1
    m:
        val: 2.0
        active: False
        lb: 2.0
        ub: 5.0
    fe:
        val: []
        active: False
        length: 3999
        type:
            DLM:
        lb: -100.
        ub: -0.5
        fe_decrease_strict: False
        symmetric: False
        dim: 2
        v_res: 0.02
<<<<<<< HEAD
        temp_asym: 2.0
        m_theta: 10.0
=======
        temp_asym: 1.0
        m_theta: 0.0
        m_asym: 2.0
>>>>>>> 5827bd9c



data:
    shotnum: 101675
    lineouts:
        type:
            pixel
        start: 100
        end: 900
        skip: 20
    background:
        type:
            Fit
        slice: 900
        show: False

other:
    extraoptions:
        load_ion_spec: True
        load_ele_spec: True
        fit_IAW: False
        fit_EPWb: True
        fit_EPWr: True
        spectype: temporal
    PhysParams:
        widIRF:
            spect_stddev_ion: 0.015
            spect_stddev_ele: 0.1
            spect_FWHM_ele: 0.9
            ang_FWHM_ele: 1.0
    refit: False
    refit_thresh: 5.0
    calc_sigmas: False


mlflow:
    experiment: inverse-thomson-scattering
    run: test_asym_rotation_0_truncy

machine: gpu<|MERGE_RESOLUTION|>--- conflicted
+++ resolved
@@ -86,14 +86,9 @@
         symmetric: False
         dim: 2
         v_res: 0.02
-<<<<<<< HEAD
-        temp_asym: 2.0
-        m_theta: 10.0
-=======
         temp_asym: 1.0
         m_theta: 0.0
         m_asym: 2.0
->>>>>>> 5827bd9c
 
 
 
