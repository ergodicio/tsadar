--- conflicted
+++ resolved
@@ -9,20 +9,12 @@
             lb: 0.01
             ub: 1.5
         ne:
-<<<<<<< HEAD
-            val: 0.5
-=======
             val: 0.2
->>>>>>> f2cdcaa0
             active: True
             lb: 0.001
             ub: 1.0
         m:
-<<<<<<< HEAD
-            val: 2.5
-=======
             val: 3.0
->>>>>>> f2cdcaa0
             active: True
             lb: 2.0
             ub: 4.9
@@ -36,13 +28,8 @@
             ub: -0.5
             fe_decrease_strict: False
             symmetric: False
-<<<<<<< HEAD
-            dim: 2
-            v_res: 0.05
-=======
             dim: 1
             v_res: 0.1
->>>>>>> f2cdcaa0
             temp_asym: 1.0
             m_theta: 0.0
             m_asym: 1.
@@ -52,11 +39,7 @@
             ion:
             active: False
         Ti:
-<<<<<<< HEAD
-            val: 0.06
-=======
             val: 0.2
->>>>>>> f2cdcaa0
             active: False
             same: False
             lb: 0.01
@@ -93,11 +76,7 @@
             lb: 0.01
             ub: 3.75
         lam:
-<<<<<<< HEAD
-            val: 526.5
-=======
             val: 524.0
->>>>>>> f2cdcaa0
             active: True
             lb: 525.0
             ub: 528.0
@@ -130,17 +109,10 @@
     shotnum: 101675
     lineouts:
         type:
-<<<<<<< HEAD
-            ps
-        start: 0
-        end: 700
-        skip: 50
-=======
             pixel
         start: 500
         end: 506
         skip: 1
->>>>>>> f2cdcaa0
     background:
         type:
             pixel
@@ -167,10 +139,6 @@
 
 mlflow:
     experiment: inverse-thomson-scattering
-<<<<<<< HEAD
-    run: edf2d_fitting_test
-=======
     run: shot111411_prelim_wide_iaw_1
->>>>>>> f2cdcaa0
 
 machine: gpu