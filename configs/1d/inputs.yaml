parameters:
    species1:
        Ti:
    species2:
        ti:
    amp1:
        val: 1.
        active: True
        lb: 0.01
        ub: 3.75
    amp2:
        val: 1.
        active: True
        lb: 0.01
        ub: 3.75
    amp3:
        val: 1.0
        active: True
        lb: 0.01
        ub: 3.75
    lam:
        val: 526.5
        active: True
        lb: 523.0
        ub: 528.0
    Te:
        val: .500
        active: True
        lb: 0.01
        ub: 1.5
    Te_gradient:
        val: 0.0
        active: False
        lb: 0.
        ub: 10.
        num_grad_points: 1
    Ti:
        val: 0.05
        active: True
        lb: 0.001
        ub: 1.0
    Z:
        val: [1., 6.]
        active: [False, True]
        lb: 0.5
        ub: 7.0
    A:
        val: [1., 14.]
        active: False
        lb: 0.01
        ub: 3.
    ud:
        val: 0.0
        active: True
        lb: -100.0
        ub: 100.0
    Va:
        val: 0.0
        active: False
        lb: -20.5
        ub: 20.5
    ne:
        val: 0.35
        active: True
        lb: 0.001
        ub: 1.0
    ne_gradient:
        val: 0.
        active: False
        lb: 0.
        ub: 15.
        num_grad_points: 1
    m:
        val: 2.4
        active: False
        lb: 2.0
        ub: 5.0
    fe:
        val: []
        active: False
        length: 3999
        type:
            DLM:
        lb: -100.
        ub: -0.5
        fe_decrease_strict: False
        symmetric: False

data:
    shotnum: 101675
    lineouts:
        type:
            pixel
        start: 340
        end: 660
        skip: 4
    background:
        type:
            Fit
        slice: 900
        show: False

other:
    extraoptions:
        load_ion_spec: True
        load_ele_spec: True
<<<<<<< HEAD
        fit_IAW: True
=======
        fit_IAW: False
>>>>>>> 64110a80
        fit_EPWb: True
        fit_EPWr: True
    refit: False
    refit_thresh: 5.0
    calc_sigmas: False


mlflow:
    experiment: inverse-thomson-scattering
    run: shot_106315_simul_f15
    
machine: gpu<|MERGE_RESOLUTION|>--- conflicted
+++ resolved
@@ -104,11 +104,7 @@
     extraoptions:
         load_ion_spec: True
         load_ele_spec: True
-<<<<<<< HEAD
-        fit_IAW: True
-=======
         fit_IAW: False
->>>>>>> 64110a80
         fit_EPWb: True
         fit_EPWr: True
     refit: False
