data:
  background:
    slice: 900
    type: pixel
  lineouts:
        type:
            ps
        start: 500
        end: 1000
        skip: 50
  shotnum: 101675

machine: gpu

mlflow:
  experiment: test
  run: run

other:
  calc_sigmas: false
  extraoptions:
    fit_EPWb: true
    fit_EPWr: true
    fit_IAW: true
    load_ele_spec: true
    load_ion_spec: true
  refit: false
  refit_thresh: 20.0

parameters:
  electron:
    Te:
      active: True
      lb: 0.01
      ub: 2.0
      val: 0.5
    fe:
      active: True
      dim: 1
      nvx: 320
      params:
        m:
          lb: 2.0
          ub: 5.0
          val: 3.0
          matte: True
          intens: 2.5
      type: dlm
    ne:
      active: True
      lb: 0.03
      ub: 2.0
      val: 0.2
  general:
    Te_gradient:
      active: false
      lb: 0.0
      num_grad_points: 1
      ub: 15.0
      val: 0.0
<<<<<<< HEAD
=======
    Va:
      active: false
      angle: 0.0
      lb: -20.5
      ub: 20.5
      val: 0.0
>>>>>>> 72fdd441
    amp1:
      active: true
      lb: 0.01
      ub: 3.75
      val: 1.0
    amp2:
      active: true
      lb: 0.01
      ub: 3.75
      val: 1.0
    amp3:
      active: false
      lb: 0.01
      ub: 3.75
      val: 1.0
    lam:
      active: True
      lb: 523.0
      ub: 527.0
      val: 526.5
    ne_gradient:
      active: false
      lb: 0.0
      num_grad_points: 1
      ub: 15.0
      val: 0.0
    ud:
      active: false
      angle: 0.0
      lb: -20.0
      ub: 20.0
      val: 0.0

  ion-1:
    A:
      active: false
      val: 40.0
    Ti:
      active: True
      lb: 0.01
      same: false
      ub: 1.0
      val: 0.1
    Z:
      active: True
      lb: 1.0
      ub: 18.0
      val: 8.0
    Va:
      active: True
      angle: 0.0
      lb: 0.0
      ub: 40.5
      val: 15.0
    fract:
      active: false
      val: 1.0
    type:
      active: false
      ion: null 

  ion-2:
    A:
      active: false
      val: 40.0
    Ti:
      active: True
      lb: 0.01
      same: false
      ub: 3.0
      val: 0.2
    Z:
      active: True
      lb: 1.0
      ub: 18.0
      val: 8.0
    Va:
      active: True
      angle: 0.0
      lb: 0.0
      ub: 40.5
      val: 20.0
    fract:
      active: false
      val: 1.0
    type:
      active: false
      ion: null

  ion-3:
    A:
      active: false
      val: 40.0
    Ti:
      active: True
      lb: 0.01
      same: false
      ub: 1.0
      val: 0.1
    Z:
      active: True
      lb: 1.0
      ub: 18.0
      val: 8.0
    Va:
      active: True
      angle: 0.0
      lb: 0.0
      ub: 40.5
      val: 10.0
    fract:
      active: false
      val: 1.0<|MERGE_RESOLUTION|>--- conflicted
+++ resolved
@@ -58,15 +58,6 @@
       num_grad_points: 1
       ub: 15.0
       val: 0.0
-<<<<<<< HEAD
-=======
-    Va:
-      active: false
-      angle: 0.0
-      lb: -20.5
-      ub: 20.5
-      val: 0.0
->>>>>>> 72fdd441
     amp1:
       active: true
       lb: 0.01
