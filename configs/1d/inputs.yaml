--- conflicted
+++ resolved
@@ -4,26 +4,11 @@
             electron:
             active: False
         Te:
-<<<<<<< HEAD
-            val: .5
-=======
             val: .2
->>>>>>> b9c36edc
             active: True
             lb: 0.01
             ub: 1.5
         ne:
-<<<<<<< HEAD
-            val: 0.2
-            active: True
-            lb: 0.001
-            ub: 1.0
-        m:
-            val: 3.0
-            active: True
-            lb: 2.0
-            ub: 4.9
-=======
             val: 0.08
             active: True
             lb: 0.03
@@ -35,7 +20,6 @@
             ub: 5.0
             matte: True
             intens: 10.0
->>>>>>> b9c36edc
         fe:
             val: [ ]
             active: False
@@ -46,11 +30,7 @@
             ub: -0.5
             fe_decrease_strict: False
             symmetric: False
-<<<<<<< HEAD
-            dim: 2
-=======
             dim: 1
->>>>>>> b9c36edc
             v_res: 0.05
             temp_asym: 1.0
             m_theta: 0.0
@@ -61,20 +41,6 @@
             ion:
             active: False
         Ti:
-<<<<<<< HEAD
-            val: 0.2
-            active: False
-            same: False
-            lb: 0.01
-            ub: 1.0
-        Z:
-            val: 8.0
-            active: False
-            lb: 0.5
-            ub: 18.0
-        A:
-            val: 40.0
-=======
             val: 2.0
             active: True
             same: False
@@ -87,7 +53,6 @@
             ub: 29.0
         A:
             val: 63.5
->>>>>>> b9c36edc
             active: False
         fract:
             val: 1.0
@@ -109,15 +74,6 @@
             ub: 3.75
         amp3:
             val: 1.0
-<<<<<<< HEAD
-            active: False
-            lb: 0.01
-            ub: 3.75
-        lam:
-            val: 524.0
-            active: True
-            lb: 525.0
-=======
             active: True
             lb: 0.01
             ub: 3.75
@@ -125,7 +81,6 @@
             val: 526.5
             active: False
             lb: 523.0
->>>>>>> b9c36edc
             ub: 528.0
         Te_gradient:
             val: 0.0
@@ -146,35 +101,20 @@
             lb: -10.0
             ub: 10.0
         Va:
-<<<<<<< HEAD
-            val: 0.0
-            angle: 0.0
-            active: False
-            lb: -20.5
-            ub: 20.5
-=======
             val: 40.0
             angle: 0.0
             active: True
             lb: -30.5
             ub: 50.5
->>>>>>> b9c36edc
 
 data:
     shotnum: 101675
     lineouts:
         type:
-<<<<<<< HEAD
-            pixel
-        start: 500
-        end: 506
-        skip: 1
-=======
             ps
         start: 800
         end: 3500
         skip: 10
->>>>>>> b9c36edc
     background:
         type:
             pixel
@@ -194,21 +134,13 @@
             spect_stddev_ele: 0.1
             spect_FWHM_ele: 0.9
             ang_FWHM_ele: 1.0
-<<<<<<< HEAD
-    refit: True
-=======
     refit: False
->>>>>>> b9c36edc
     refit_thresh: 5.0
     calc_sigmas: True
 
 
 mlflow:
     experiment: inverse-thomson-scattering
-<<<<<<< HEAD
-    run: shot111411_prelim_wide_iaw_1
-=======
     run: shot98612_comb_16_fine
->>>>>>> b9c36edc
 
 machine: gpu