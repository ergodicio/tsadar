data:
  background:
    slice: 900
    type: pixel
  bgscaleE: 1.0
  bgscaleI: 0.1
  bgshotmult: 1
  dpixel: 2
  ele_lam_shift: -2.0
  ele_t0: 0
  fit_rng:
    blue_max: 515
    blue_min: 450
<<<<<<< HEAD
    forward_epw_end: 700
    forward_epw_start: 400
    forward_iaw_end: 527.5
    forward_iaw_start: 525.5
    iaw_cf_max: 526.51
    iaw_cf_min: 526.49
    iaw_max: 527.5
    iaw_min: 525.5
    red_max: 625
    red_min: 545
=======
    forward_epw_end: 668.78
    forward_epw_start: 449.74
    forward_iaw_end: 528
    forward_iaw_start: 524
    iaw_cf_max: 526.6
    iaw_cf_min: 526.4
    iaw_max: 352
    iaw_min: 350
    red_max: 650
    red_min: 540
>>>>>>> ef561f49
  ion_loss_scale: 1.0
  ion_t0_shift: 0
  launch_data_visualizer: false
  lineouts:
    end: 502
    skip: 1
    start: 500
    type: pixel
  probe_beam: P9
  shotDay: false
  shotnum: 101675
dist_fit:
  smooth: false
  window:
    len: 4
    type: hanning
mlflow:
  experiment: tsadar-test
  run: arts2d
optimizer:
  batch_size: 6
  grad_method: AD
  grad_scalar: 1.0
  hessian: false
  jit: true
<<<<<<< HEAD
  learning_rate: 0.01
  method: l-bfgs-b
  moment_loss: false
  loss_method: l2
  num_epochs: 1
  num_mins: 2
=======
  learning_rate_final: 0.0001
  learning_rate_init: 0.001
  loss_method: l2
  method: rmsprop
  moment_loss: false
  num_epochs: 1000
  num_mins: 1
>>>>>>> ef561f49
  parameter_norm: true
  refine_factor: 2
  save_state: true
  save_state_freq: 20
  sequential: true
  x_norm: false
  y_norm: true
other:
  BinWidth: 10
  CCDsize:
  - 1024
  - 1024
  NumBinInRng: 0
  PhysParams:
    background:
    - 0
    - 0
    norm: 0
  TotalNumBin: 1023
  ang_res_unit: 10
  calc_sigmas: false
  crop_window: 1
  expandedions: false
  extraoptions:
    absolute_timing: false
    fit_EPWb: true
    fit_EPWr: true
    fit_IAW: false
    load_ele_spec: true
    load_ion_spec: false
    spectype: temporal
    absolute_timing: true
  flatbg: 0
  gain: 1
  iawfilter:
  - 1
  - 4
  - 18
  - 528
  iawoff: 0
  lam_res_unit: 5
  points_per_pixel: 1
  refit: false
  refit_thresh: 0.25
parameters:
  electron:
    Te:
      active: false
      lb: 0.01
      ub: 1.5
      val: 0.6
    fe:
      active: false
      dim: 2
      nvx: 128
      params:
        Nl: 1
        init_m: 2.7
        nvr: 64
      type: sphericalharmonic
    ne:
      active: false
      lb: 0.001
      ub: 1.0
      val: 0.2
  general:
    Te_gradient:
      active: false
      lb: 0.0
      num_grad_points: 1
      ub: 10.0
      val: 0.0
    Va:
      active: false
      angle: 0.0
      lb: -20.5
      ub: 20.5
      val: 0.0
    amp1:
      active: true
      lb: 0.01
      ub: 3.75
      val: 1.0
    amp2:
      active: false
      lb: 0.01
      ub: 3.75
      val: 1.0
    amp3:
      active: false
      lb: 0.01
      ub: 3.75
      val: 1.0
    lam:
      active: false
      lb: 525.0
      ub: 528.0
      val: 526.5
    ne_gradient:
      active: false
      lb: 0.0
      num_grad_points: 1
      ub: 15.0
      val: 0.0
    ud:
      active: false
      angle: 0.0
      lb: -100.0
      ub: 100.0
      val: 0.0
<<<<<<< HEAD
  electron:
    Te:
      active: false
      lb: 0.01
      ub: 1.5
      val: 0.6
    fe:
      active: false
      dim: 1
      nvx: 320
      params:
        m:
          lb: 2.0
          ub: 5.0
          val: 2.0
          matte: false
          intens: 2.5
      type: dlm
    ne:
      active: false
      lb: 0.001
      ub: 1.0
      val: 0.2

=======
>>>>>>> ef561f49
  ion-1:
    A:
      active: false
      val: 40.0
    Ti:
      active: false
      lb: 0.001
      ub: 1.0
      val: 0.12
    Z:
      active: false
      lb: 0.5
      ub: 7.0
      val: 14.0
    fract:
      active: false
      val: 0.1
plotting:
  data_cbar_l: 0
  data_cbar_u: data
<<<<<<< HEAD
  ele_window_end: 625
  ele_window_start: 425
  ion_window_end: 527.5
  ion_window_start: 525.5
=======
  detailed_breakdown: false
  ele_window_end: 600
  ele_window_start: 450
  ion_window_end: 528
  ion_window_start: 525
>>>>>>> ef561f49
  n_sigmas: 3
  rolling_std_width: 5
  detailed_breakdown: false<|MERGE_RESOLUTION|>--- conflicted
+++ resolved
@@ -2,38 +2,25 @@
   background:
     slice: 900
     type: pixel
-  bgscaleE: 1.0
+  bgscaleE: 0.0
   bgscaleI: 0.1
   bgshotmult: 1
   dpixel: 2
-  ele_lam_shift: -2.0
+  ele_lam_shift: 0.0
   ele_t0: 0
   fit_rng:
     blue_max: 515
     blue_min: 450
-<<<<<<< HEAD
-    forward_epw_end: 700
-    forward_epw_start: 400
-    forward_iaw_end: 527.5
-    forward_iaw_start: 525.5
-    iaw_cf_max: 526.51
-    iaw_cf_min: 526.49
-    iaw_max: 527.5
-    iaw_min: 525.5
-    red_max: 625
-    red_min: 545
-=======
     forward_epw_end: 668.78
     forward_epw_start: 449.74
     forward_iaw_end: 528
     forward_iaw_start: 524
     iaw_cf_max: 526.6
     iaw_cf_min: 526.4
-    iaw_max: 352
-    iaw_min: 350
+    iaw_max: 527.5
+    iaw_min: 525.5
     red_max: 650
     red_min: 540
->>>>>>> ef561f49
   ion_loss_scale: 1.0
   ion_t0_shift: 0
   launch_data_visualizer: false
@@ -59,22 +46,13 @@
   grad_scalar: 1.0
   hessian: false
   jit: true
-<<<<<<< HEAD
-  learning_rate: 0.01
-  method: l-bfgs-b
-  moment_loss: false
-  loss_method: l2
-  num_epochs: 1
-  num_mins: 2
-=======
   learning_rate_final: 0.0001
-  learning_rate_init: 0.001
+  learning_rate_init: 0.01
   loss_method: l2
   method: rmsprop
   moment_loss: false
-  num_epochs: 1000
-  num_mins: 1
->>>>>>> ef561f49
+  num_epochs: 10
+  num_mins: 3
   parameter_norm: true
   refine_factor: 2
   save_state: true
@@ -185,33 +163,6 @@
       lb: -100.0
       ub: 100.0
       val: 0.0
-<<<<<<< HEAD
-  electron:
-    Te:
-      active: false
-      lb: 0.01
-      ub: 1.5
-      val: 0.6
-    fe:
-      active: false
-      dim: 1
-      nvx: 320
-      params:
-        m:
-          lb: 2.0
-          ub: 5.0
-          val: 2.0
-          matte: false
-          intens: 2.5
-      type: dlm
-    ne:
-      active: false
-      lb: 0.001
-      ub: 1.0
-      val: 0.2
-
-=======
->>>>>>> ef561f49
   ion-1:
     A:
       active: false
@@ -232,18 +183,10 @@
 plotting:
   data_cbar_l: 0
   data_cbar_u: data
-<<<<<<< HEAD
-  ele_window_end: 625
-  ele_window_start: 425
-  ion_window_end: 527.5
-  ion_window_start: 525.5
-=======
   detailed_breakdown: false
-  ele_window_end: 600
+  ele_window_end: 650
   ele_window_start: 450
   ion_window_end: 528
   ion_window_start: 525
->>>>>>> ef561f49
   n_sigmas: 3
-  rolling_std_width: 5
-  detailed_breakdown: false+  rolling_std_width: 5