parameters:
    species1:
        type:
            electron:
        Te:
            val: .6
            active: False
            lb: 0.01
            ub: 1.5
        ne:
            val: 0.2
            active: False
            lb: 0.001
            ub: 1.0
        m:
            val: 3.0
            active: True
            lb: 2.0
            ub: 5.0
            matte: False
        fe:
            val: [ ]
            active: False
            length: 3999
            type:
                DLM:
            lb: -100.
            ub: -0.5
            fe_decrease_strict: False
            symmetric: False
            dim: 1
            v_res: 0.1
            temp_asym: 1.0
            m_theta: 0.0
            m_asym: 1.

    species2:
        type:
            ion:
        Ti:
            val: 0.12
            active: False
            lb: 0.001
            ub: 1.0
        Z:
            val: 14.0
            active: False
            lb: 0.5
            ub: 7.0
        A:
            val: 40.0
            active: False
        fract:
            val: 0.1
            active: False

    general:
        type:
            general:
        amp1:
            val: 1.
            active: True
            lb: 0.01
            ub: 3.75
        amp2:
            val: 1.
            active: False
            lb: 0.01
            ub: 3.75
        amp3:
            val: 1.0
            active: False
            lb: 0.01
            ub: 3.75
        lam:
            val: 526.5
            active: False
            lb: 523.0
            ub: 528.0
        Te_gradient:
            val: 0.0
            active: False
            lb: 0.
            ub: 10.
            num_grad_points: 1
        ne_gradient:
            val: 0.
            active: False
            lb: 0.
            ub: 15.
            num_grad_points: 1
        ud:
            val: 0.0
            angle: 0.0
            active: False
            lb: -100.0
            ub: 100.0
        Va:
            val: 0.0
            angle: 0.0
            active: False
            lb: -20.5
            ub: 20.5

other:
    expandedions: False
    extraoptions:
        load_ion_spec: False
        load_ele_spec: True
        fit_IAW: False
        fit_EPWb: True
        fit_EPWr: True
    PhysParams:
        background: [0, 0]
        norm: 0
    iawoff: 0
    iawfilter: [1, 4, 24, 528]
    CCDsize: [1024, 1024]
    flatbg: 0
    gain: 1
    points_per_pixel: 1
    ang_res_unit: 10
    lam_res_unit: 5
    refit: False
    refit_thresh: 0.25
    calc_sigmas: False

data:
    shotnum: 101675
    shotDay: False
    launch_data_visualizer: True
    fit_rng:
<<<<<<< HEAD
        blue_min: 475
        blue_max: 510
        red_min: 545
        red_max: 580
        iaw_min: 525.3
=======
        blue_min: 430
        blue_max: 510
        red_min: 545
        red_max: 660
        iaw_min: 525.5
>>>>>>> 6916565a
        iaw_max: 527.5
        iaw_cf_min: 526.49
        iaw_cf_max: 526.51
        forward_epw_start: 400
        forward_epw_end: 700
        forward_iaw_start: 525.75
        forward_iaw_end: 527.25
    bgscaleE: 1.0
    bgscaleI: 0.1
    bgshotmult: 1
<<<<<<< HEAD
    ion_loss_scale: 0.1
    ele_t0: 100
    ion_t0_shift: 0.0
    ele_lam_shift: 0.0
    probe_beam: P9
    dpixel: 5
=======
    ion_loss_scale: 2.0
    ele_t0: 1500
    ion_t0_shift: 900.0
    ele_lam_shift: 0.0
    probe_beam: P9
    dpixel: 3
>>>>>>> 6916565a
    lineouts:
        type:
            pixel
        start: 500
        end: 510
        skip: 1
    background:
        type:
            pixel
        slice: 900

plotting:
    n_sigmas: 3
<<<<<<< HEAD
    rolling_std_width: 20
    data_cbar_u: 2000
=======
    rolling_std_width: 5
    data_cbar_u: data
>>>>>>> 6916565a
    data_cbar_l: 0
    ion_window_start: 525
    ion_window_end: 528
    ele_window_start: 425
<<<<<<< HEAD
    ele_window_end: 625
=======
    ele_window_end: 660
>>>>>>> 6916565a

optimizer:
    # use adam for nn / stochastic gradient descent
    # use L-BFGS-B for full batch / parameter learning
    # although adam will work here too
    method: l-bfgs-b
    hessian: False
    y_norm: True
    x_norm: False
    grad_method: AD
<<<<<<< HEAD
    batch_size: 4
=======
    batch_size: 6
>>>>>>> 6916565a
    num_epochs: 500
    learning_rate: 1.0e-4
    parameter_norm: True
    refine_factor: 0
    num_mins: 8
    sequential: False

nn:
    use: false
    conv_filters: 32|32|16
    linear_widths: 16|8

dist_fit:
    window:
        len: 0.2 #should be even
        type: hamming # one of [hamming, hann, bartlett]

mlflow:
    experiment: inverse-thomson-scattering
    run: base<|MERGE_RESOLUTION|>--- conflicted
+++ resolved
@@ -130,19 +130,11 @@
     shotDay: False
     launch_data_visualizer: True
     fit_rng:
-<<<<<<< HEAD
-        blue_min: 475
-        blue_max: 510
-        red_min: 545
-        red_max: 580
-        iaw_min: 525.3
-=======
         blue_min: 430
         blue_max: 510
         red_min: 545
         red_max: 660
         iaw_min: 525.5
->>>>>>> 6916565a
         iaw_max: 527.5
         iaw_cf_min: 526.49
         iaw_cf_max: 526.51
@@ -153,21 +145,12 @@
     bgscaleE: 1.0
     bgscaleI: 0.1
     bgshotmult: 1
-<<<<<<< HEAD
-    ion_loss_scale: 0.1
-    ele_t0: 100
-    ion_t0_shift: 0.0
-    ele_lam_shift: 0.0
-    probe_beam: P9
-    dpixel: 5
-=======
     ion_loss_scale: 2.0
     ele_t0: 1500
     ion_t0_shift: 900.0
     ele_lam_shift: 0.0
     probe_beam: P9
     dpixel: 3
->>>>>>> 6916565a
     lineouts:
         type:
             pixel
@@ -181,22 +164,13 @@
 
 plotting:
     n_sigmas: 3
-<<<<<<< HEAD
-    rolling_std_width: 20
-    data_cbar_u: 2000
-=======
     rolling_std_width: 5
     data_cbar_u: data
->>>>>>> 6916565a
     data_cbar_l: 0
     ion_window_start: 525
     ion_window_end: 528
     ele_window_start: 425
-<<<<<<< HEAD
-    ele_window_end: 625
-=======
     ele_window_end: 660
->>>>>>> 6916565a
 
 optimizer:
     # use adam for nn / stochastic gradient descent
@@ -207,11 +181,7 @@
     y_norm: True
     x_norm: False
     grad_method: AD
-<<<<<<< HEAD
-    batch_size: 4
-=======
     batch_size: 6
->>>>>>> 6916565a
     num_epochs: 500
     learning_rate: 1.0e-4
     parameter_norm: True
