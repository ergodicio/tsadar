from typing import Dict
from collections import defaultdict
from flatten_dict import flatten, unflatten

import time, tempfile, mlflow, os, copy

import numpy as np
import jax
from equinox import filter_jit

from tsadar.utils.plotting import plotters
from tsadar.inverse.loss_function import LossFunction
from tsadar.core.modules.ts_params import IonParams
from tsadar.inverse.loops import one_d_loop
from tsadar.core.thomson_diagnostic import ThomsonScatteringDiagnostic


def recalculate_with_chosen_weights(
    config: Dict, sa, sample_indices, all_data: Dict, loss_fn: LossFunction, calc_sigma: bool, fitted_weights: Dict
):
    """
    Gets parameters and the result of the full forward pass i.e. fits


    Args:
        config: Dict- configuration dictionary built from input deck
        sample_indices:
        all_data: Dict- contains the electron data, ion data, and their respective amplitudes
        loss_fn: Instance of the LossFunction class
        fitted_weights: Dict- best values of the parameters returned by the minimizer

    Returns:

    """

    losses = np.zeros_like(sample_indices, dtype=np.float64)
    sample_indices.sort()
    batch_indices = np.reshape(sample_indices, (-1, config["optimizer"]["batch_size"]))

    # turn list of dictionaries into dictionary of lists
    all_params = {k: defaultdict(list) for k in config["parameters"].keys()}

    for _fw in fitted_weights:
        batch_fitted_params, num_params = _fw.get_fitted_params(config["parameters"])
        for k in batch_fitted_params.keys():
            for k2 in batch_fitted_params[k].keys():
                all_params[k][k2].append(batch_fitted_params[k][k2])

    # concatenate all the lists in the dictionary
    for k in all_params.keys():
        for k2 in all_params[k].keys():
            all_params[k][k2] = np.concatenate(all_params[k][k2])

    fits = {
        "ele": {
            "total_spec": np.zeros(all_data["e_data"].shape),
            "IRF": np.zeros(all_data["e_data"].shape),
            "noise": np.zeros(all_data["e_data"].shape),
        },
        "ion": {
            "total_spec": np.zeros(all_data["i_data"].shape),
            "IRF": np.zeros(all_data["i_data"].shape),
            "noise": np.zeros(all_data["i_data"].shape),
        },
    }
    sqdevs = {"ion": np.zeros(all_data["i_data"].shape), "ele": np.zeros(all_data["e_data"].shape)}

    if config["other"]["extraoptions"]["load_ele_spec"]:
        sigmas = np.zeros((all_data["e_data"].shape[0], num_params))
        fits["ele"]["spec_comps"] = np.ones(
            [
                all_data["e_data"].shape[0],
                max(
                    config["parameters"]["general"]["Te_gradient"]["num_grad_points"],
                    config["parameters"]["general"]["ne_gradient"]["num_grad_points"],
                ),
                all_data["e_data"].shape[1] * config["other"]["points_per_pixel"],
                len(sa["sa"]),
            ]
        )
    else:
        fits["ele"]["spec_comps"] = np.zeros(all_data["e_data"].shape)
    if config["other"]["extraoptions"]["load_ion_spec"]:
        sigmas = np.zeros((all_data["i_data"].shape[0], num_params))
        fits["ion"]["spec_comps"] = np.ones(
            [
                all_data["i_data"].shape[0],
                max(
                    config["parameters"]["general"]["Te_gradient"]["num_grad_points"],
                    config["parameters"]["general"]["ne_gradient"]["num_grad_points"],
                ),
                all_data["i_data"].shape[1] * config["other"]["points_per_pixel"],
                len(sa["sa"]),
            ]
        )
    else:
        fits["ion"]["spec_comps"] = np.zeros(all_data["i_data"].shape)

    for i_batch, inds in enumerate(batch_indices):
        batch = {
            "e_data": all_data["e_data"][inds],
            "e_amps": all_data["e_amps"][inds],
            "i_data": all_data["i_data"][inds],
            "i_amps": all_data["i_amps"][inds],
            "noise_e": all_data["noiseE"][inds],
            "noise_i": all_data["noiseI"][inds],
        }

        loss, sqds, ThryE, ThryI, params = loss_fn.array_loss(fitted_weights[i_batch], batch)

        if config["plotting"]["detailed_breakdown"]:
            ts_diag = ThomsonScatteringDiagnostic(config, sa)
            # ThryE, ThryI, modlE, modlI, eIRF, iIRF, lamAxisE, lamAxisI = filter_jit(ts_diag.sprectrum_breakdown)(fitted_weights[i_batch], batch)
            ThryE, ThryI, modlE, modlI, eIRF, iIRF, _, _, lamAxisE_raw, lamAxisI_raw = ts_diag.spectrum_breakdown(
                fitted_weights[i_batch], batch
            )
            fits["ele"]["spec_comps"][inds] = modlE
            fits["ion"]["spec_comps"][inds] = modlI
            fits["ele"]["IRF"][inds] = eIRF
            fits["ion"]["IRF"][inds] = iIRF
            fits["ele"]["noise"][inds] = all_data["noiseE"][inds]
            fits["ion"]["noise"][inds] = all_data["noiseI"][inds]
            fits["ele"]["detailed_axis"] = lamAxisE_raw[0]
            fits["ion"]["detailed_axis"] = lamAxisI_raw[0]

        if calc_sigma:
            hess = loss_fn.h_loss_wrt_params(fitted_weights[i_batch], batch)
            try:
                hess = loss_fn.h_loss_wrt_params(fitted_weights[i_batch], batch)
            except:
                print("Error calculating Hessian, no hessian based uncertainties have been calculated")
                calc_sigma = False

        losses[inds] = loss

        sqdevs["ele"][inds] = sqds["ele"]
        sqdevs["ion"][inds] = sqds["ion"]
        if calc_sigma:
            sigmas[inds] = get_sigmas(hess, config["optimizer"]["batch_size"])
            # print(f"Number of 0s in sigma: {len(np.where(sigmas==0)[0])}") number of negatives?

        fits["ele"]["total_spec"][inds] = ThryE
        fits["ion"]["total_spec"][inds] = ThryI

    return losses, sqdevs, num_params, fits, sigmas, all_params


def get_sigmas(hess: Dict, batch_size: int) -> Dict:
    """
    Calculates the variance using the hessian with respect to the parameters and then using the hessian values
    as the inverse of the covariance matrix and then inverting that. Negatives in the inverse hessian normally indicate
    non-optimal points, to represent this in the final result the uncertainty of those values are reported as negative.


    Args:
        hess: Hessian dictionary, the field for each fitted parameter has subfields corresponding to each of the other
            fitted parameters. Within each nested subfield is a batch_size x batch_size array with the hessian values
            for that parameter combination and that batch. The cross terms of this array are zero since separate
            lineouts within a batch do not affect each other, they are therefore discarded
        batch_size: int- number of lineouts in a batch

    Returns:
        sigmas: batch_size x number_of_parameters array with the uncertainty values for each parameter
    """
    sizes = {
        key + species: hess[species][key][species][key].shape[1]
        for species in hess.keys()
        for key in hess[species].keys()
    }
    # sizes = {key: hess[key][key].shape[1] for key in keys}
    actual_num_params = sum([v for k, v in sizes.items()])
    sigmas = np.zeros((batch_size, actual_num_params))

    for i in range(batch_size):
        temp = np.zeros((actual_num_params, actual_num_params))
        k1 = 0
        for species1 in hess.keys():
            for key1 in hess[species1].keys():
                k2 = 0
                for species2 in hess.keys():
                    for key2 in hess[species2].keys():
                        temp[k1, k2] = np.squeeze(hess[species1][key1][species2][key2])[i, i]
                        k2 += 1
                k1 += 1

        # xc = 0
        # for k1, param in enumerate(keys):
        #     yc = 0
        #     for k2, param2 in enumerate(keys):
        #         if i > 0:
        #             temp[k1, k2] = np.squeeze(hess[param][param2])[i, i]
        #         else:
        #             temp[xc : xc + sizes[param], yc : yc + sizes[param2]] = hess[param][param2][0, :, 0, :]
        #
        #         yc += sizes[param2]
        #     xc += sizes[param]

        # print(temp)
        inv = np.linalg.inv(temp)
        # print(inv)

        sigmas[i, :] = np.sign(np.diag(inv)) * np.sqrt(np.abs(np.diag(inv)))
        # for k1, param in enumerate(keys):
        #     sigmas[i, xc : xc + sizes[param]] = np.diag(
        #         np.sign(inv[xc : xc + sizes[param], xc : xc + sizes[param]])
        #         * np.sqrt(np.abs(inv[xc : xc + sizes[param], xc : xc + sizes[param]]))
        #     )
        # print(sigmas[i, k1])
        # change sigmas into a dictionary?

    return sigmas


def postprocess(config, sample_indices, all_data: Dict, all_axes: Dict, loss_fn, sa, fitted_weights):
    t1 = time.time()

    if config["other"]["extraoptions"]["spectype"] != "angular_full" and config["other"]["refit"]:
        init_losses = refit_bad_fits(config, sa, sample_indices, all_data, loss_fn, fitted_weights)
    else:
        init_losses = []

    mlflow.log_metrics({"refitting time": round(time.time() - t1, 2)})

    with tempfile.TemporaryDirectory() as td:
        _ = [os.makedirs(os.path.join(td, dirname), exist_ok=True) for dirname in ["plots", "binary", "csv"]]
        if config["other"]["extraoptions"]["spectype"] == "angular_full":
            t1, final_params = process_angular_data(
                config, sample_indices, all_data, all_axes, loss_fn, fitted_weights, sa, t1, td
            )

        else:
            t1, final_params = process_data(
                config, sample_indices, all_data, all_axes, loss_fn, fitted_weights, sa, init_losses, t1, td
            )

        mlflow.log_artifacts(td)
    mlflow.log_metrics({"plotting time": round(time.time() - t1, 2)})

    mlflow.set_tag("status", "done plotting")

    return final_params


def refit_bad_fits(config, sa, batch_indices, all_data, loss_fn, fitted_weights):
    losses_init, sqdevs, num_params, fits, sigmas, all_params = recalculate_with_chosen_weights(
        config, sa, batch_indices, all_data, loss_fn, False, fitted_weights
    )

    # refit bad fits
    # reduced_points = (used_points - num_params)*config["optimizer"]["batch_size"]

    red_losses_init = losses_init  # / (1.1 * reduced_points) by changing losses to mean this is loss per point
    true_batch_size = config["optimizer"]["batch_size"]

    mlflow.log_metrics({"number of fits": len(batch_indices.flatten())})
    mlflow.log_metrics({"number of refits": int(np.sum(red_losses_init > config["other"]["refit_thresh"]))})

    sample_indices = np.arange(max(len(all_data["e_data"]), len(all_data["i_data"])))

    for i in batch_indices.flatten()[red_losses_init > config["other"]["refit_thresh"]]:
        if i == 0:
            continue

        temp_cfg = copy.deepcopy(config)
        temp_cfg["optimizer"]["batch_size"] = 1

        def func(x):
            # i, true_batch_size
            if hasattr(x, "__len__"):
                return {"val": x[(i - 1) % true_batch_size]}
            else:
                return {"val": x}

        def extract(x):
            # i, true_batch_size would idealy be inputs but i cant figure out how to pass variables
            if isinstance(x, list) or len(np.shape(x)) > 0:
                return x[(i - 1) % true_batch_size]
            else:
                return x

        def insert(x, y):
            # i, true_batch_size
            if isinstance(x, list):
                x[i % true_batch_size] = y[0]
                return x
            elif len(np.shape(x)) > 0:
                x = x.at[i % true_batch_size].set(y[0])
                return x
            else:
                return y

        prev_weights = fitted_weights[(i - 1) // true_batch_size]
        prev_weights = jax.tree.map(
            extract, prev_weights, is_leaf=lambda x: isinstance(x, list) and not isinstance(x[0], IonParams)
        )
        prev_weights = prev_weights.get_unnormed_params()
        prev_weights = jax.tree.map(lambda x: {"val": x}, prev_weights)
        prev_weights["electron"]["fe"] = {"m": prev_weights["electron"]["m"]}
        del prev_weights["electron"]["m"]

        temp_params = flatten(temp_cfg["parameters"])
        temp_params.update(flatten(prev_weights))
        temp_cfg["parameters"] = unflatten(temp_params)
        # temp_cfg["parameters"] = temp_cfg["parameters"] | prev_weights
        new_weights, _, loss_fn = one_d_loop(temp_cfg, all_data, sa, sample_indices, 1)

        inds = np.array([i])
        batch = {
            "e_data": all_data["e_data"][inds],
            "e_amps": all_data["e_amps"][inds],
            "i_data": all_data["i_data"][inds],
            "i_amps": all_data["i_amps"][inds],
            "noise_e": all_data["noiseE"][inds],
            "noise_i": all_data["noiseI"][inds],
        }
        loss, _, _, _, _ = loss_fn.array_loss(new_weights[0], batch)

        if loss < losses_init[i]:
            fitted_weights[(i - 1) // true_batch_size] = jax.tree.map(
                insert,
                fitted_weights[(i - 1) // true_batch_size],
                new_weights[0],
                is_leaf=lambda x: isinstance(x, list) and not isinstance(x[0], IonParams),
            )
    return losses_init


def process_data(config, sample_indices, all_data, all_axes, loss_fn, fitted_weights, sa, losses_init, t1, td):
    losses, sqdevs, num_params, fits, sigmas, all_params = recalculate_with_chosen_weights(
        config, sa, sample_indices, all_data, loss_fn, config["other"]["calc_sigmas"], fitted_weights
    )

    reduced_points = 1.0  # (used_points - num_params)*config["optimizer"]["batch_size"]

    if len(losses_init) == 0:
        losses_init = losses
    mlflow.log_metrics({"postprocessing time": round(time.time() - t1, 2)})
    mlflow.set_tag("status", "plotting")
    t1 = time.time()

    final_params = plotters.get_final_params(config, all_params, all_axes, td)

    red_losses = plotters.plot_loss_hist(config, losses_init, losses, reduced_points, td)
    savedata = plotters.plot_ts_data(config, fits, all_data, all_axes, td)
    if config["plotting"]["detailed_breakdown"]:
        plotters.detailed_lineouts(config, all_data, all_axes, fits, losses, red_losses, sqdevs, td)
    else:
        plotters.model_v_actual(config, all_data, all_axes, fits, losses, red_losses, sqdevs, td)
    sigma_ds = plotters.save_sigmas_params(config, all_params, sigmas, all_axes, td)
    plotters.plot_final_params(config, all_params, sigma_ds, td)
    return t1, final_params


def process_angular_data(config, batch_indices, all_data, all_axes, loss_fn, fitted_weights, sa, t1, td):
    # Prepare parameter containers
    all_params = {k: defaultdict(list) for k in config["parameters"].keys()}
    batch_fitted_params, num_params = fitted_weights.get_fitted_params(config["parameters"])
    for k in batch_fitted_params:
        for k2 in batch_fitted_params[k]:
            all_params[k][k2].append(batch_fitted_params[k][k2])

    # Prepare batch data
    start, end = config["data"]["lineouts"]["start"], config["data"]["lineouts"]["end"]
    batch = {
        "e_data": all_data["e_data"][start:end, :],
        "e_amps": all_data["e_amps"][start:end, :],
        "i_data": all_data["i_data"],
        "i_amps": all_data["i_amps"],
        "noise_e": all_data["noiseE"][start:end, :],
        "noise_i": all_data["noiseI"][start:end, :],
    }

    # Calculate losses and fits
    losses, sqdevs, fits_ele, _, params = loss_fn.array_loss(fitted_weights, batch)
    fits = {"ele": fits_ele}
    all_params["electron"]["v"] = params["electron"]["v"]

    # Calculate sigmas if needed
    sigmas = None
    if config["other"]["calc_sigmas"]:
        active_params = loss_fn.spec_calc.get_plasma_parameters(fitted_weights, return_static_params=False)
        hess = loss_fn.h_loss_wrt_params(active_params, batch)
        sigmas = get_sigmas(hess, config["optimizer"]["batch_size"])
        print(f"Number of 0s in sigma: {np.count_nonzero(sigmas==0)}")

    # Logging and plotting
    mlflow.log_metrics({"postprocessing time": round(time.time() - t1, 2)})
    mlflow.set_tag("status", "plotting")
    t1 = time.time()

    final_params = plotters.get_final_params(config, all_params, all_axes, td)
<<<<<<< HEAD
    sigma_fe = None
    if "fe" in final_params:
        if config["other"]["calc_sigmas"]:
            sigma_fe = plotters.save_sigmas_fe(final_params, {}, sigmas, td)
        else:
            sigma_fe = np.zeros_like(final_params['fe'])

    savedata = plotters.plot_data_angular(config, fits, all_data, all_axes, td)
    plotters.plot_ang_lineouts(1, sqdevs, losses, all_params, all_axes, savedata, td)
    plotters.plot_dist(config, final_params, sigma_fe, td)
=======
    if 'fe' in final_params.keys():
        if config["other"]["calc_sigmas"]:
            sigma_fe = plotters.save_sigmas_fe(final_params, best_weights_std, sigmas, td)
        else:
            sigma_fe = np.zeros_like(final_params["fe"])
        plotters.plot_dist(config, elec_species, final_params, sigma_fe, td)
    savedata = plotters.plot_data_angular(config, fits, all_data, all_axes, td)
    plotters.plot_ang_lineouts(used_points, sqdevs, losses, all_params, all_axes, savedata, td)
    
>>>>>>> ef561f49
    return t1, final_params<|MERGE_RESOLUTION|>--- conflicted
+++ resolved
@@ -389,7 +389,6 @@
     t1 = time.time()
 
     final_params = plotters.get_final_params(config, all_params, all_axes, td)
-<<<<<<< HEAD
     sigma_fe = None
     if "fe" in final_params:
         if config["other"]["calc_sigmas"]:
@@ -400,15 +399,5 @@
     savedata = plotters.plot_data_angular(config, fits, all_data, all_axes, td)
     plotters.plot_ang_lineouts(1, sqdevs, losses, all_params, all_axes, savedata, td)
     plotters.plot_dist(config, final_params, sigma_fe, td)
-=======
-    if 'fe' in final_params.keys():
-        if config["other"]["calc_sigmas"]:
-            sigma_fe = plotters.save_sigmas_fe(final_params, best_weights_std, sigmas, td)
-        else:
-            sigma_fe = np.zeros_like(final_params["fe"])
-        plotters.plot_dist(config, elec_species, final_params, sigma_fe, td)
-    savedata = plotters.plot_data_angular(config, fits, all_data, all_axes, td)
-    plotters.plot_ang_lineouts(used_points, sqdevs, losses, all_params, all_axes, savedata, td)
     
->>>>>>> ef561f49
     return t1, final_params