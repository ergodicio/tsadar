from typing import Dict
import numpy as np
import scipy.io as sio
import os

BASE_FILES_PATH = os.path.join(os.path.dirname(__file__), "..", "..", "external")


def sa_lookup(beam):
    """
    Creates the scattering angle dictionary with the scattering angles and their weights based of the chosen probe
    beam. All values are precalculated. Available options are P9, B12, B15, B23, B26, B35, B42, B46, B58.

    Args:
        beam: string with the name of the beam to be used as a probe

    Returns:
        sa: dictionary with scattering angles in the 'sa' field and their relative weights in the 'weights' field
    """
    if beam == "P9":
        # Scattering angle in degrees for OMEGA TIM6 TS
        sa = dict(
            sa=np.linspace(53.637560, 66.1191, 10),
            weights=np.array(
                [
                    0.00702671050853565,
                    0.0391423809738300,
                    0.0917976667717670,
                    0.150308544660150,
                    0.189541011666141,
                    0.195351560740507,
                    0.164271879645061,
                    0.106526733030044,
                    0.0474753389486960,
                    0.00855817305526778,
                ]
            ),
        )
    elif beam == "B12":
        # Scattering angle in degrees for OMEGA TIM6 TS
        sa = dict(
            sa=np.linspace(71.0195, 83.3160, 10),
            weights=np.array(
                [
                    0.007702,
                    0.0404,
                    0.09193,
                    0.1479,
                    0.1860,
                    0.1918,
                    0.1652,
                    0.1083,
                    0.05063,
                    0.01004,
                ]
            ),
        )
    elif beam == "B15":
        # Scattering angle in degrees for OMEGA TIM6 TS
        sa = dict(
            sa=np.linspace(12.0404, 24.0132, 10),
            weights=np.array(
                [
                    0.0093239,
                    0.04189,
                    0.0912121,
                    0.145579,
                    0.182019,
                    0.188055,
                    0.163506,
                    0.1104,
                    0.0546822,
                    0.0133327,
                ]
            ),
        )
    elif beam == "B23":
        # Scattering angle in degrees for OMEGA TIM6 TS
        sa = dict(
            sa=np.linspace(72.281, 84.3307, 10),
            weights=np.array(
                [
                    0.00945903,
                    0.0430611,
                    0.0925634,
                    0.146705,
                    0.182694,
                    0.1881,
                    0.162876,
                    0.109319,
                    0.0530607,
                    0.0121616,
                ]
            ),
        )
    elif beam == "B26":
        # Scattering angle in degrees for OMEGA TIM6 TS
        sa = dict(
            sa=np.linspace(55.5636, 68.1058, 10),
            weights=np.array(
                [
                    0.00648619,
                    0.0386019,
                    0.0913923,
                    0.150489,
                    0.190622,
                    0.195171,
                    0.166389,
                    0.105671,
                    0.0470249,
                    0.00815279,
                ]
            ),
        )
    elif beam == "B35":
        # Scattering angle in degrees for OMEGA TIM6 TS
        sa = dict(
            sa=np.linspace(32.3804, 44.6341, 10),
            weights=np.array(
                [
                    0.00851313,
                    0.0417549,
                    0.0926084,
                    0.149182,
                    0.187019,
                    0.191523,
                    0.16265,
                    0.106842,
                    0.049187,
                    0.0107202,
                ]
            ),
        )
    elif beam == "B42":
        # Scattering angle in degrees for OMEGA TIM6 TS
        sa = dict(
            sa=np.linspace(155.667, 167.744, 10),
            weights=np.array(
                [
                    0.00490969,
                    0.0257646,
                    0.0601324,
                    0.106076,
                    0.155308,
                    0.187604,
                    0.19328,
                    0.15702,
                    0.0886447,
                    0.0212603,
                ]
            ),
        )
    elif beam == "B46":
        # Scattering angle in degrees for OMEGA TIM6 TS
        sa = dict(
            sa=np.linspace(56.5615, 69.1863, 10),
            weights=np.array(
                [
                    0.00608081,
                    0.0374307,
                    0.0906716,
                    0.140714,
                    0.191253,
                    0.197333,
                    0.166164,
                    0.106121,
                    0.0464844,
                    0.0077474,
                ]
            ),
        )
    elif beam == "B58":
        # Scattering angle in degrees for OMEGA TIM6 TS
        sa = dict(
            sa=np.linspace(119.093, 131.666, 10),
            weights=np.array(
                [
                    0.00549525,
                    0.0337372,
                    0.0819783,
                    0.140084,
                    0.186388,
                    0.19855,
                    0.174136,
                    0.117517,
                    0.0527003,
                    0.00941399,
                ]
            ),
        )
    elif beam == "B62":
        # Scattering angle in degrees for OMEGA TIM6 TS
        sa = dict(
            sa=np.linspace(147.818, 160.129, 10),
            weights=np.array(
                [
                    0.0049997747,
                    0.0280167560,
                    0.0686455565,
                    0.1195892076,
                    0.1689113103,
                    0.1943155713,
                    0.1876041619,
                    0.1412098554,
                    0.0715283095,
                    0.0151794964,
                ]
            ),
        )
    else:
        raise NotImplementedError("Other probe geometrries are not yet supported")

    return sa


def get_calibrations(shotNum, tstype, t0, CCDsize):
    """
    Contains and loads the appropriate instrument calibrations based off the shot number and type of Thomson scattering
    performed. The calibrations loaded are the spectral dispersion, offset for the spectral axis, spectral instrument
    response functions (as the 1 standard deviation value), and a scale for the x-axis. In the case of temporal data
    this scale is the time per pixel. In the case of Imaging data the scale is a magnification and there is also an
    offset based off the TCC location. The calibrated axes are return as well as calibration values that will be needed
    later.

    For non-OMEGA data this function will have to be reworked.


    Args:
        shotNum: OMEGA shot number
        tstype: string with the ype of data, 'temporal', 'imaging', or 'angular'
        CCDsize: list with the CCD size in pixels, for OMEGA data this is [1024, 1024]

    Returns: return axisxE, axisxI, axisyE, axisyI, magE, stddev
        axisxE: Calibrated x-axis for electron data [time (ps), space(um), or scattering angle(degree)]
        axisxI: Calibrated x-axis for ion data [time (ps), space(um), or scattering angle(degree)]
        axisyE: Calibrated spectral/y-axis for electron data in nm
        axisyI: Calibrated spectral/y-axis for ion data in nm
        magE: scale for the x-axis (ps/px or um/px)
        stddev: dictionary with fields 'spect_stddev_ion' and 'spect_stddev_ele' containing the standard deviation
        (width) of the ion an electron spectral instrument response function respectively. In the case of angular data
        the fields 'spect_FWHM_ele' and 'ang_FWHM_ele' may be present containing the spectral and angular instrumental
        width in full-width-half-max.

    """
    stddev = dict()
    # Dispersions and calibrations
    if tstype == "angular":
        if shotNum < 95000:
            EPWDisp = 0.214116
            # EPWoff = 449.5272
            EPWoff = 449.5272
        elif shotNum < 105000:
            EPWDisp = 0.2129
            EPWoff = 439.8
        else:
            # needs to be updated with the calibrations from 7-26-22
            EPWDisp = 0.2129
            EPWoff = 439.8

        IAWDisp = 1  # dummy since ARTS does not measure ion spectra
        IAWoff = 1  # dummy
        stddev["spect_stddev_ion"] = 1  # dummy
        magE = 1  # dummy
        stddev["spect_FWHM_ele"] = 0.9  # nominally this is ~.8 or .9 for h2
        stddev["spect_stddev_ele"] = stddev["spect_FWHM_ele"] / 2.3548  # dummy
        stddev["ang_FWHM_ele"] = 1  # see Joe's FDR slides ~1-1.2
        # IAWtime = 0  # means nothing here just kept to allow one code to be used for both

    elif tstype == "temporal":
        if 98610 < shotNum < 98620:
            # These are valid for the 8-26-21 shot day, not sure how far back they are valid
            EPWDisp = 0.4104
            IAWDisp = 0.00678
            EPWoff = 319.3
            IAWoff = 522.894  # 522.90
            stddev["spect_stddev_ion"] = 0.0238  # spectral IAW IRF for 8 / 26 / 21(grating was masked)
            stddev["spect_stddev_ele"] = 1.4294  # spectral EPW IRF for 200um pinhole used on 8 / 26 / 21

            # Sweep speed calculated from 5 Ghz comb (should be updated, date unknown)
            magI = 5  # (ps / px) this is just a rough guess
            magE = 5  # (ps / px) this is just a rough guess

        elif shotNum < 105000:
            # These are valid for the 8-26-21 shot day, not sure how far back they are valid
            EPWDisp = 0.4104
            IAWDisp = 0.00678
            EPWoff = 319.3
            IAWoff = 523.1  # 522.90
            stddev["spect_stddev_ion"] = 0.02262  # spectral IAW IRF for 8 / 26 / 21(grating was masked)
            stddev["spect_stddev_ele"] = 1.4294  # spectral EPW IRF for 200um pinhole used on 8 / 26 / 21

            # Sweep speed calculated from 5 Ghz comb (should be updated, date unknown)
            magI = 5  # (ps / px) this is just a rough guess
            magE = 5  # (ps / px) this is just a rough guess

        elif shotNum < 108950:
            # these are calibrations for shot 108135
            EPWDisp = 0.4104
            IAWDisp = 0.005749
            EPWoff = 319.3
            IAWoff = 523.3438  # 522.90
            stddev["spect_stddev_ion"] = 0.0153  # spectral IAW IRF for 8 / 26 / 21(grating was masked)
            stddev["spect_stddev_ele"] = 1.4294  # spectral EPW IRF for 200um pinhole used on 8 / 26 / 21

            # Sweep speed calculated from 5 Ghz comb (should be updated, date unknown)
            magI = 5  # (ps / px) this is just a rough guess
            magE = 5  # (ps / px) this is just a rough guess

        elif shotNum < 108990:
            # these are calibrations for shots 108964-
            EPWDisp = 0.4104
            IAWDisp = 0.00959
            EPWoff = 135.0
            IAWoff = 346.09
            stddev["spect_stddev_ion"] = 0.0153  # spectral IAW IRF for 8 / 26 / 21(grating was masked)
            stddev["spect_stddev_ele"] = 1.4294  # spectral EPW IRF for 200um pinhole used on 8 / 26 / 21

            # Sweep speed calculated from 5 Ghz comb (should be updated, date unknown)
            magI = 5  # (ps / px) this is just a rough guess
            magE = 5  # (ps / px) this is just a rough guess

        elif 111410 < shotNum < 111435:
            # needs to be updated with the calibrations from 7-26-22
            EPWDisp = 0.4104
            IAWDisp = 0.00678
            EPWoff = 317.4
            IAWoff = 522.92
            stddev["spect_stddev_ion"] = 0.0153  # 0.0095  # needs to be updated
            stddev["spect_stddev_ele"] = 0.668  # based of hg lamp data
            print("used 0.668 nm irf")
            # Sweep speed calculated from 5 Ghz comb (should be updated, date unknown)
            magI = 5.23  # (ps / px) this is just a rough guess
            magE = 5.35  # (ps / px) this is just a rough guess

<<<<<<< HEAD
        elif 101413 < shotNum < 101417:
            EPWDisp = 0.415075615
            IAWDisp = 0.006998175
            EPWoff = 317.4
            IAWoff = 354.49
            stddev["spect_stddev_ion"] = 0.0153  # 0.0095  # needs to be updated
            stddev["spect_stddev_ele"] = 0.668  # based of hg lamp data
            print("used 0.668 nm irf")
            # Sweep speed calculated from 5 Ghz comb (should be updated, date unknown)
            magI = 4.83  # (ps / px) this is just a rough guess
            magE = 2.3  # (ps / px) this is just a rough guess
            
    
=======
        elif 114907 < shotNum < 115920:
            # 3w data from CBET study (all params should be checked)
            EPWDisp = 0.4153
            IAWDisp = 0.00366
            EPWoff = 135.74 #rough guess
            IAWoff = 349.10 #need to be checked
            stddev["spect_stddev_ion"] = 0.0153  # 0.0095  # needs to be updated
            stddev["spect_stddev_ele"] = 0.668  # based of hg lamp data
            # Sweep speed calculated from 5 Ghz comb (should be updated, date unknown)
            magI = 5.23  # (ps / px) this is just a rough guess
            magE = 5.35  # (ps / px) this is just a rough guess
>>>>>>> a35b5c07

        else:
            # needs to be updated with the calibrations from 7-26-22
            EPWDisp = 0.4104
            IAWDisp = 0.00678
            EPWoff = 319.3
            IAWoff = 522.90
            stddev["spect_stddev_ion"] = 0.02262  # spectral IAW IRF for 8 / 26 / 21(grating was masked)
            stddev["spect_stddev_ele"] = 1.4294  # spectral EPW IRF for 200um pinhole used on 8 / 26 / 21

            # Sweep speed calculated from 5 Ghz comb (should be updated, date unknown)
            magI = 5  # (ps / px) this is just a rough guess
            magE = 5  # (ps / px) this is just a rough guess

    # IAWtime = 0  # temporal offset between EPW ross and IAW ross (varies shot to shot, can potentially add a fix based off the fiducials)

    else:
        if shotNum < 104000:
            EPWDisp = 0.27093
            IAWDisp = 0.00438
            EPWoff = 396.256  # needs to be checked
            IAWoff = 524.275

            stddev["spect_stddev_ion"] = 0.028  # needs to be checked
            stddev["spect_stddev_ele"] = 1.4365  # needs to be checked

            magI = 2.87  # um / px
            magE = 5.10  # um / px

            EPWtcc = 1024 - 456.1  # 562;
            IAWtcc = 1024 - 519  # 469;

        elif 106303 <= shotNum <= 106321:
            # refractive teloscope used on 11/8/22
            EPWDisp = 0.27594
            IAWDisp = 0.00437
            EPWoff = 388.256  # 390.256 worked for 106317
            IAWoff = 524.345

            stddev["spect_stddev_ion"] = 0.028  # needs to be checked
            stddev["spect_stddev_ele"] = 1.1024  # needs to be checked

            magI = 2.89 / 0.3746 * 1.118  # um / px times strech factor accounting for tilt in view
            magE = 5.13 / 0.36175 * 1.118  # um / px times strech factor accounting for tilt in view

            EPWtcc = 1024 - 503  # 562;
            IAWtcc = 1024 - 568  # 578  # 469;

        elif 107620 <= shotNum <= 107633:
            # refractive teloscope used on 3/9/23
            EPWDisp = 0.27594
            IAWDisp = 0.005701
            EPWoff = 388.256  # 390.256 worked for 106317
            IAWoff = 524.345

            stddev["spect_stddev_ion"] = 0.028  # needs to be checked
            stddev["spect_stddev_ele"] = 1.1024  # needs to be checked

            magI = 2.89 / 0.3746 * 1.118  # um / px times strech factor accounting for tilt in view
            magE = 5.13 / 0.36175 * 1.118  # um / px times strech factor accounting for tilt in view

            EPWtcc = 1024 - 503  # 562;
            IAWtcc = 1024 - 568  # 578  # 469;

        else:
            # needs to be updated with the calibrations from 7-26-22
            EPWDisp = 0.27093
            IAWDisp = 0.00437
            EPWoff = 396.256  # needs to be checked
            IAWoff = 524.275

            stddev["spect_stddev_ion"] = 0.028  # needs to be checked
            stddev["spect_stddev_ele"] = 1.4365  # needs to be checked

            magI = 2.89 * 1.079  # um / px times strech factor accounting for tilt in view
            magE = 5.13 * 1.079  # um / px times strech factor accounting for tilt in view

            EPWtcc = 1024 - 516  # 562;
            IAWtcc = 1024 - 450  # 469;

        # IAWtime = 0  # means nothing here just kept to allow one code to be used for both

    ## Apply calibrations
    axisy = np.arange(1, CCDsize[0] + 1)
    axisyE = axisy * EPWDisp + EPWoff  # (nm)
    axisyI = axisy * IAWDisp + IAWoff  # (nm)

    if tstype != "angular":
        axisx = np.arange(1, CCDsize[1] + 1)
        axisxE = (axisx - t0[1]) * magE  # ps,um
        axisxI = (axisx - t0[0]) * magI  # ps,um
        if tstype == "imaging":
            axisxE = axisxE - EPWtcc * magE
            axisxI = axisxI - IAWtcc * magI
            # axisxI = axisxI + 200
    else:
        imp = sio.loadmat(os.path.join(BASE_FILES_PATH, "files", "angsFRED.mat"), variable_names="angsFRED")
        axisxE = imp["angsFRED"][0, :]
        # axisxE = np.vstack(np.loadtxt("files/angsFRED.txt"))
        axisxI = np.arange(1, CCDsize[1] + 1)

    return axisxE, axisxI, axisyE, axisyI, magE, stddev


def get_scattering_angles(config: Dict) -> Dict:
    """
    Loads and returns a scattering angle dictionary based off the input deck. The scattering angle dictionary has 2
    fields 'sa' and 'weights'. The field 'sa' is an array of the scattering angles present based off the geometry
    specified in the input deck. Multiple scattering angles are present due to the finite size of the apertures. The
    field 'weights' is an array of the same size as 'sa' with the relative weights of each scattering angle in the final
    spectrum.

    Known geometries are for OMEGA and more would need to be added for another system.


    Args:
        config: Dictionary built from the input deck

    Returns:
        sa: Dictionary with scattering angles and weights

    """
    if config["other"]["extraoptions"]["spectype"] != "angular":
        sa = sa_lookup(config["data"]["probe_beam"])
    else:
        # Scattering angle in degrees for Artemis
        imp = sio.loadmat(
            os.path.join(BASE_FILES_PATH, "files", "angleWghtsFredfine.mat"), variable_names="weightMatrix"
        )
        weights = imp["weightMatrix"]
        sa = dict(sa=np.arange(19, 139.5, 0.5), weights=weights)
    return sa<|MERGE_RESOLUTION|>--- conflicted
+++ resolved
@@ -332,21 +332,6 @@
             magI = 5.23  # (ps / px) this is just a rough guess
             magE = 5.35  # (ps / px) this is just a rough guess
 
-<<<<<<< HEAD
-        elif 101413 < shotNum < 101417:
-            EPWDisp = 0.415075615
-            IAWDisp = 0.006998175
-            EPWoff = 317.4
-            IAWoff = 354.49
-            stddev["spect_stddev_ion"] = 0.0153  # 0.0095  # needs to be updated
-            stddev["spect_stddev_ele"] = 0.668  # based of hg lamp data
-            print("used 0.668 nm irf")
-            # Sweep speed calculated from 5 Ghz comb (should be updated, date unknown)
-            magI = 4.83  # (ps / px) this is just a rough guess
-            magE = 2.3  # (ps / px) this is just a rough guess
-            
-    
-=======
         elif 114907 < shotNum < 115920:
             # 3w data from CBET study (all params should be checked)
             EPWDisp = 0.4153
@@ -358,7 +343,6 @@
             # Sweep speed calculated from 5 Ghz comb (should be updated, date unknown)
             magI = 5.23  # (ps / px) this is just a rough guess
             magE = 5.35  # (ps / px) this is just a rough guess
->>>>>>> a35b5c07
 
         else:
             # needs to be updated with the calibrations from 7-26-22
