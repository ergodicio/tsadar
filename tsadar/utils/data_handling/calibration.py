--- conflicted
+++ resolved
@@ -352,11 +352,7 @@
             IAWoff = 524.345
 
             stddev["spect_stddev_ion"] = 0.028  # needs to be checked
-<<<<<<< HEAD
-            stddev["spect_stddev_ele"] = 1.102  # needs to be checked
-=======
             stddev["spect_stddev_ele"] = 1.1024  # needs to be checked
->>>>>>> ac9a2afe
 
             magI = 2.89 / 0.3746 * 1.118  # um / px times strech factor accounting for tilt in view
             magE = 5.13 / 0.36175 * 1.118  # um / px times strech factor accounting for tilt in view
