from typing import List, Dict, Union, Callable
from collections import defaultdict

from jax import Array, numpy as jnp, tree_util as jtu
from jax.nn import sigmoid
import equinox as eqx

from .distribution_functions.base import (
    DistributionFunction1V,
    DistributionFunction2V,
    DLM1V,
    Arbitrary1V,
    Arbitrary2V,
    get_distribution_filter_spec,
)
from .distribution_functions.spherical_harmonics import SphericalHarmonics


class ElectronParams(eqx.Module):
    normed_Te: Array
    normed_ne: Array
    Te_scale: float
    Te_shift: float
    ne_scale: float
    ne_shift: float
    distribution_functions: Union[
        List[DistributionFunction1V], List[DistributionFunction2V], DistributionFunction1V, DistributionFunction2V
    ]
    batch: bool
    act_funs: Dict[str, Callable]
    inv_act_funs: Dict[str, Callable]

    def __init__(self, cfg, batch_size, batch=True, activate=False):
        super().__init__()

        self.batch = batch

        self.act_funs, self.inv_act_funs = {}, {}
        for param in ["Te", "ne"]:
            setattr(self, param + "_scale", cfg[param]["ub"] - cfg[param]["lb"])
            setattr(self, param + "_shift", cfg[param]["lb"])
            self.act_funs[param], self.inv_act_funs[param] = get_act_and_inv_act(cfg[param], activate)

        if batch:
            self.normed_Te = self.inv_act_funs["Te"](
                jnp.full(batch_size, (cfg["Te"]["val"] - self.Te_shift) / self.Te_scale)
            )
            self.normed_ne = self.inv_act_funs["ne"](
                jnp.full(batch_size, (cfg["ne"]["val"] - self.ne_shift) / self.ne_scale)
            )
        else:
            self.normed_Te = self.inv_act_funs["Te"]((cfg["Te"]["val"] - self.Te_shift) / self.Te_scale)
            self.normed_ne = self.inv_act_funs["ne"]((cfg["ne"]["val"] - self.ne_shift) / self.ne_scale)

        self.distribution_functions = self.init_dists(cfg["fe"], batch_size, batch, activate)

    def init_dists(self, dist_cfg, batch_size, batch, activate):
        if dist_cfg["dim"] == 1:
            if dist_cfg["type"].casefold() == "dlm":
                if batch:
                    distribution_functions = [DLM1V(dist_cfg, activate) for _ in range(batch_size)]
                else:
                    distribution_functions = DLM1V(dist_cfg, activate)

            elif dist_cfg["type"].casefold() == "mx":
                if batch:
                    distribution_functions = [
                        lambda vx: jnp.exp(-(vx**2 / 2)) / jnp.sum(jnp.exp(-(vx**2 / 2))) / (vx[1] - vx[0])
                    ]
                else:
                    distribution_functions = (
                        lambda vx: jnp.exp(-(vx**2 / 2)) / jnp.sum(jnp.exp(-(vx**2 / 2))) / (vx[1] - vx[0])
                    )
            elif dist_cfg["type"].casefold() == "arbitrary":
                if batch:
                    distribution_functions = [Arbitrary1V(dist_cfg) for _ in range(batch_size)]
                else:
                    distribution_functions = Arbitrary1V(dist_cfg)

            else:
                raise NotImplementedError(f"Unknown 1D distribution type: {dist_cfg['type']}")
        elif dist_cfg["dim"] == 2:
            if batch:
                raise NotImplementedError(
                    "Batch mode not implemented for 2D distributions as a precautionary measure against memory issues"
                )
            else:
                if "sph" in dist_cfg["type"].casefold():
                    distribution_functions = SphericalHarmonics(dist_cfg)
                elif dist_cfg["type"].casefold() == "arbitrary":
                    distribution_functions = Arbitrary2V(dist_cfg)
                else:
                    raise NotImplementedError(f"Unknown 2D distribution type: {dist_cfg['type']}")
        else:
            raise NotImplementedError(f"Not implemented distribution dimension: {dist_cfg['dim']}")

        return distribution_functions

    def get_unnormed_params(self):
        unnormed_fe_params = defaultdict(list)
        if isinstance(self.distribution_functions, list):
            for fe in self.distribution_functions:
                for k, v in fe.get_unnormed_params().items():
                    unnormed_fe_params[k].append(v)
            unnormed_fe_params = {k: jnp.array(v) for k, v in unnormed_fe_params.items()}
        else:
            unnormed_fe_params = self.distribution_functions.get_unnormed_params()

        return {
            "Te": self.act_funs["Te"](self.normed_Te) * self.Te_scale + self.Te_shift,
            "ne": self.act_funs["ne"](self.normed_ne) * self.ne_scale + self.ne_shift,
        } | unnormed_fe_params

    def __call__(self):
        physical_params = {
            "Te": self.act_funs["Te"](self.normed_Te) * self.Te_scale + self.Te_shift,
            "ne": self.act_funs["ne"](self.normed_ne) * self.ne_scale + self.ne_shift,
        }
        if self.batch:
            dist_params = {
                "fe": jnp.concatenate([df()[None, :] for df in self.distribution_functions]),
                "v": jnp.concatenate([df.vx[None, :] for df in self.distribution_functions]),
            }
        else:
            dist_params = {
                "fe": self.distribution_functions(),
                "v": self.distribution_functions.vx,
            }

        return physical_params | dist_params


class IonParams(eqx.Module):
    normed_Ti: Array
    normed_Z: Array
    normed_Va: Array #SB
    fract: Array
    Ti_scale: float
    Ti_shift: float
    Z_scale: float
    Z_shift: float
    Va_scale: float  # SB
    Va_shift: float  # SB
    A: int
    act_funs: Dict[str, Callable]
    inv_act_funs: Dict[str, Callable]

    def __init__(self, cfg, batch_size, batch=True, activate=False):
        super().__init__()
        self.act_funs, self.inv_act_funs = {}, {}
        for param in ["Ti", "Z", "Va"]:  #SB
            setattr(self, param + "_scale", cfg[param]["ub"] - cfg[param]["lb"])
            setattr(self, param + "_shift", cfg[param]["lb"])
            self.act_funs[param], self.inv_act_funs[param] = get_act_and_inv_act(cfg[param], activate)

        self.act_funs["fract"], self.inv_act_funs["fract"] = get_act_and_inv_act(cfg["fract"], activate)

        if batch:
            self.normed_Ti = self.inv_act_funs["Ti"](
                jnp.full(batch_size, (cfg["Ti"]["val"] - self.Ti_shift) / self.Ti_scale)
            )
            self.normed_Z = self.inv_act_funs["Z"](
                jnp.full(batch_size, (cfg["Z"]["val"] - self.Z_shift) / self.Z_scale)
            )
            self.normed_Va = self.inv_act_funs["Va"](
                jnp.full(batch_size, (cfg["Va"]["val"] - self.Va_shift) / self.Va_scale)  # SB
            )
            self.A = jnp.full(batch_size, cfg["A"]["val"])
            self.fract = self.inv_act_funs["fract"](jnp.full(batch_size, cfg["fract"]["val"]))
        else:
            self.normed_Ti = self.inv_act_funs["Ti"]((cfg["Ti"]["val"] - self.Ti_shift) / self.Ti_scale)
            self.normed_Z = self.inv_act_funs["Z"]((cfg["Z"]["val"] - self.Z_shift) / self.Z_scale)
            self.normed_Va = self.inv_act_funs["Va"]((cfg["Va"]["val"] - self.Va_shift) / self.Va_scale)  # SB
            self.A = cfg["A"]["val"]
            self.fract = float(self.inv_act_funs["fract"](cfg["fract"]["val"]))

    def get_unnormed_params(self):
        return self()

    def __call__(self):

        return {
            "A": self.A,
            "fract": self.act_funs["fract"](self.fract),
            "Ti": self.act_funs["Ti"](self.normed_Ti) * self.Ti_scale + self.Ti_shift,
            "Z": self.act_funs["Z"](self.normed_Z) * self.Z_scale + self.Z_shift,
            "Va": self.act_funs["Va"](self.normed_Va) * self.Va_scale + self.Va_shift,
        }


def get_act_and_inv_act(param_cfg: Dict, activate: bool):
    """
    Returns the activation function and its inverse only if the parameter is active i.e.
    it is being fit. If the parameter is not active, the identity function is returned.

    Args:
        param_cfg (Dict): The configuration dictionary for the parameter
        activate (bool): Whether to activate the parameter

    Returns:
        Tuple[Callable, Callable]: The activation function and its inverse


    """

    if param_cfg["active"] and activate:
        inv_act_fun = lambda x: jnp.log(1e-2 + x / (1 - x + 1e-2))  # this is problematic near 0 and 1
        act_fun = sigmoid
    else:
        act_fun = lambda x: x
        inv_act_fun = lambda x: x

    return act_fun, inv_act_fun


class GeneralParams(eqx.Module):
    normed_lam: Array
    normed_amp1: Array
    normed_amp2: Array
    normed_amp3: Array
    normed_ne_gradient: Array
    normed_Te_gradient: Array
    normed_ud: Array
    #normed_Va: Array   # SB
    lam_scale: float
    lam_shift: float
    amp1_scale: float
    amp1_shift: float
    amp2_scale: float
    amp2_shift: float
    amp3_scale: float
    amp3_shift: float
    ne_gradient_scale: float
    ne_gradient_shift: float
    Te_gradient_scale: float
    Te_gradient_shift: float
    ud_scale: float
    ud_shift: float
    #Va_scale: float    # SB
    #Va_shift: float    # SB
    act_funs: Dict[str, Callable]

    def __init__(self, cfg, batch_size: int, batch=True, activate=False):
        super().__init__()

        # this is all a bit ugly but we use setattr instead of = to be able to use the for loop
        self.act_funs, inv_act_funs = {}, {}
        for param in ["lam", "amp1", "amp2", "amp3", "ne_gradient", "Te_gradient", "ud"]:   # SB removed Va
            self.act_funs[param], inv_act_funs[param] = get_act_and_inv_act(cfg[param], activate)
            setattr(self, param + "_scale", cfg[param]["ub"] - cfg[param]["lb"])
            setattr(self, param + "_shift", cfg[param]["lb"])

        # this is where the linear and nonlinear transformations are applied i.e.
        # the rescaling and the activation function
        if batch:
            for param in ["lam", "amp1", "amp2", "amp3", "ne_gradient", "Te_gradient", "ud"]:   # SB removed Va
                setattr(
                    self,
                    "normed_" + param,
                    inv_act_funs[param](
                        jnp.full(
                            batch_size,
                            (cfg[param]["val"] - getattr(self, param + "_shift")) / getattr(self, param + "_scale"),
                        )
                    ),
                )
        else:
            for param in ["lam", "amp1", "amp2", "amp3", "ne_gradient", "Te_gradient", "ud"]:   # SB removed Va
                setattr(
                    self,
                    "normed_" + param,
                    inv_act_funs[param](
                        (cfg[param]["val"] - getattr(self, param + "_shift")) / getattr(self, param + "_scale")
                    ),
                )

    def get_unnormed_params(self):
        return self()

    def __call__(self):
        unnormed_lam = self.act_funs["lam"](self.normed_lam) * self.lam_scale + self.lam_shift
        unnormed_amp1 = self.act_funs["amp1"](self.normed_amp1) * self.amp1_scale + self.amp1_shift
        unnormed_amp2 = self.act_funs["amp2"](self.normed_amp2) * self.amp2_scale + self.amp2_shift
        unnormed_amp3 = self.act_funs["amp3"](self.normed_amp3) * self.amp3_scale + self.amp3_shift
        unnormed_ne_gradient = (
            self.act_funs["ne_gradient"](self.normed_ne_gradient) * self.ne_gradient_scale + self.ne_gradient_shift
        )
        unnormed_Te_gradient = (
            self.act_funs["Te_gradient"](self.normed_Te_gradient) * self.Te_gradient_scale + self.Te_gradient_shift
        )
        unnormed_ud = self.act_funs["ud"](self.normed_ud) * self.ud_scale + self.ud_shift
       # unnormed_Va = self.act_funs["Va"](self.normed_Va) * self.Va_scale + self.Va_shift   # SB

        return {
            "lam": unnormed_lam,
            "amp1": unnormed_amp1,
            "amp2": unnormed_amp2,
            "amp3": unnormed_amp3,
            "ne_gradient": unnormed_ne_gradient,
            "Te_gradient": unnormed_Te_gradient,
            "ud": unnormed_ud,
            #"Va": unnormed_Va,  # SB
        }


class ThomsonParams(eqx.Module):
    electron: ElectronParams
    ions: List[IonParams]
    general: GeneralParams
    param_cfg: Dict

    def __init__(self, param_cfg, num_params: int, batch=True, activate=False):
        super().__init__()

        self.electron = ElectronParams(param_cfg["electron"], num_params, batch, activate)
        self.ions = []
        for ion_index in range(len([species for species in param_cfg.keys() if "ion" in species])):
            self.ions.append(IonParams(param_cfg[f"ion-{ion_index+1}"], num_params, batch, activate))

        assert len(self.ions) > 0, "No ion species found in input deck"
        self.general = GeneralParams(param_cfg["general"], num_params, batch, activate)
        self.param_cfg = param_cfg

    def renormalize_ions(self, tmp_dict):
        fract_sum = 0
        for ion_index in range(len(self.ions)):
            if ion_index > 0 and self.param_cfg[f"ion-{ion_index+1}"]["Ti"]["same"]:
                tmp_dict[f"ion-{ion_index+1}"]["Ti"] = tmp_dict["ion-1"]["Ti"]
            fract_sum += tmp_dict[f"ion-{ion_index+1}"]["fract"]
        for ion_index in range(len(self.ions)):
            tmp_dict[f"ion-{ion_index+1}"]["fract"] /= fract_sum

        return tmp_dict

    def get_unnormed_params(self):
        tmp_dict = {
            "electron": self.electron.get_unnormed_params(),
            "general": self.general.get_unnormed_params(),
        } | {f"ion-{i+1}": ion.get_unnormed_params() for i, ion in enumerate(self.ions)}

        tmp_dict = self.renormalize_ions(tmp_dict)

        return tmp_dict

    def __call__(self):
        tmp_dict = {"electron": self.electron(), "general": self.general()} | {
            f"ion-{i+1}": ion() for i, ion in enumerate(self.ions)
        }
        tmp_dict = self.renormalize_ions(tmp_dict)
        return tmp_dict

    def get_fitted_params(self, param_cfg):
        param_dict = self.get_unnormed_params()
        num_params = 0
        fitted_params = {}
        for k in param_dict.keys():
            fitted_params[k] = {}
            for k2 in param_dict[k].keys():
                if k2 == "m":
                    if param_cfg[k]["fe"]["active"]:
                        fitted_params[k][k2] = param_dict[k][k2]
                        num_params += 1
                    else:
                        pass
                elif k2 in ["f", "flm"]:
                    pass
                elif param_cfg[k][k2]["active"]:
                    fitted_params[k][k2] = param_dict[k][k2]
                    num_params += 1

        return fitted_params, num_params


def get_filter_spec(cfg_params: Dict, ts_params: ThomsonParams) -> Dict:
    # Step 2
    filter_spec = jtu.tree_map(lambda _: False, ts_params)
    ion_num = 0
    for species, params in cfg_params.items():
<<<<<<< HEAD
        if "ion" in species:  # SB
            ion_num += 1      # SB
=======
        if "ion" in species:
            ion_num += 1
>>>>>>> 72fdd441
        for key, _params in params.items():
            if _params["active"]:
                if key == "fe":
                    filter_spec = get_distribution_filter_spec(filter_spec, dist_params=_params)
                else:
<<<<<<< HEAD
                    nkey = f"normed_{key}" if key!="fract" else f"{key}"   # SB treat fractions differently
                    if "ion" in species:  # SB
                    #    ion_num += 1      # SB
=======
                    nkey = f"normed_{key}"
                    if "ion" in species:
>>>>>>> 72fdd441
                        filter_spec = eqx.tree_at(
                            lambda tree: getattr(getattr(tree, "ions")[ion_num - 1], nkey),
                            filter_spec,
                            replace=True,
                        )
                    else:
                        filter_spec = eqx.tree_at(
                            lambda tree: getattr(getattr(tree, species), nkey),
                            filter_spec,
                            replace=True,
                        )

    return filter_spec<|MERGE_RESOLUTION|>--- conflicted
+++ resolved
@@ -376,26 +376,15 @@
     filter_spec = jtu.tree_map(lambda _: False, ts_params)
     ion_num = 0
     for species, params in cfg_params.items():
-<<<<<<< HEAD
-        if "ion" in species:  # SB
-            ion_num += 1      # SB
-=======
         if "ion" in species:
             ion_num += 1
->>>>>>> 72fdd441
         for key, _params in params.items():
             if _params["active"]:
                 if key == "fe":
                     filter_spec = get_distribution_filter_spec(filter_spec, dist_params=_params)
                 else:
-<<<<<<< HEAD
-                    nkey = f"normed_{key}" if key!="fract" else f"{key}"   # SB treat fractions differently
-                    if "ion" in species:  # SB
-                    #    ion_num += 1      # SB
-=======
-                    nkey = f"normed_{key}"
+                    nkey = f"normed_{key}"# if key!="fract" else f"{key}"   # SB treat fractions differently
                     if "ion" in species:
->>>>>>> 72fdd441
                         filter_spec = eqx.tree_at(
                             lambda tree: getattr(getattr(tree, "ions")[ion_num - 1], nkey),
                             filter_spec,
