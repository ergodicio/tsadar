from typing import List, Dict, Union, Callable
from collections import defaultdict
from functools import partial

from jax import Array, numpy as jnp, tree_util as jtu, vmap
from jax.nn import sigmoid, relu
from jax.random import PRNGKey
from jax.scipy.special import gamma, sph_harm
import equinox as eqx


def smooth1d(array, window_size):
    # Use a Hanning window
    window = jnp.hanning(window_size)
    window /= window.sum()  # Normalize
    return jnp.convolve(array, window, mode="same")


def smooth2d(array, window_size):
    # Use a Hanning window
    window = jnp.outer(jnp.hanning(window_size), jnp.hanning(window_size))
    window /= window.sum()  # Normalize
    return jnp.convolve(array, window, mode="same")


class DistributionFunction1D(eqx.Module):
    vx: Array

    def __init__(self, dist_cfg: Dict):
        super().__init__()
        vmax = 6.0
        dv = 2 * vmax / dist_cfg["nv"]
        self.vx = jnp.linspace(-vmax + dv / 2, vmax - dv / 2, dist_cfg["nv"])

    def __call__(self):
        raise NotImplementedError


class Arbitrary1DNN(DistributionFunction1D):
    f_nn: eqx.Module

    def __init__(self, dist_cfg):
        super().__init__(dist_cfg)
        # self.learn_log = dist_cfg["params"]["learn_log"]
        self.f_nn = eqx.nn.MLP(1, 1, 32, 3, final_activation=relu, key=PRNGKey(0))

    def get_unnormed_params(self):
        return {"f": self()}

    def __call__(self):
        # if self.learn_log:
        #     # bound values between 1e-15 and 10
        #     f_nn = -16 * sigmoid(self.f_nn) + 1
        #     f_nn = jnp.power(10.0, self.f_nn)
        # else:
        # f_nn = sigmoid(f_nn) * 10
        fval = eqx.filter_vmap(self.f_nn)(self.vx[:, None])
        fval = jnp.squeeze(fval)
        # if self.learn_log:
        # fval = jnp.power(10.0, -fval)

        return fval / jnp.sum(fval) / (self.vx[1] - self.vx[0])


class Arbitrary1D(DistributionFunction1D):
    fval: Array
    learn_log: bool

    def __init__(self, dist_cfg):
        super().__init__(dist_cfg)
        self.learn_log = dist_cfg["params"]["learn_log"]
        self.fval = self.init_dlm(dist_cfg["params"]["init_m"])
        self.smooth = partial(smooth1d, window_size=dist_cfg["params"]["nvx"] // 8)

    def init_dlm(self, m):
        vth_x = jnp.sqrt(2.0)
        alpha = jnp.sqrt(3.0 * gamma(3.0 / m) / 2.0 / gamma(5.0 / m))
        cst = m / (4.0 * jnp.pi * alpha**3.0 * gamma(3.0 / m))
        fdlm = cst / vth_x**3.0 * jnp.exp(-(jnp.abs(self.vx / alpha / vth_x) ** m))
        fdlm = fdlm / jnp.sum(fdlm) / (self.vx[1] - self.vx[0])

        if self.learn_log:
            #     # logit function
            # fdlm = 1 / 16 * jnp.log(fdlm / (1 - fdlm)) - 1
            fdlm = -jnp.log10(fdlm)
        # else:
        #     fdlm = 0.1 * jnp.log(fdlm / (1 - fdlm))

        return jnp.sqrt(fdlm)

    def get_unnormed_params(self):
        return {"f": self()}

    def __call__(self):
        # if self.learn_log:
        #     # bound values between 1e-15 and 10
        #     fval = -16 * sigmoid(self.fval) + 1
        #     fval = jnp.power(10.0, self.fval)
        # else:
        # fval = sigmoid(fval) * 10
        fval = self.fval**2.0
        if self.learn_log:
            fval = jnp.power(10.0, -fval)

        return fval / jnp.sum(fval) / (self.vx[1] - self.vx[0])


class DLM1D(DistributionFunction1D):
    normed_m: Array
    m_scale: float
    m_shift: float
    act_fun: Callable

    def __init__(self, dist_cfg, activate=False):
        super().__init__(dist_cfg)
        self.m_scale = 3.0  # dist_cfg["params"]["m"]["ub"] - dist_cfg["params"]["m"]["lb"]
        self.m_shift = 2.0  # dist_cfg["params"]["m"]["lb"]

        if activate:
            inv_act_fun = lambda x: x  # jnp.log(1e-6 + x / (1 - x))
            self.act_fun = sigmoid
        else:
            inv_act_fun = lambda x: x
            self.act_fun = lambda x: x

        self.normed_m = inv_act_fun((dist_cfg["params"]["m"]["val"] - self.m_shift) / self.m_scale)

    def get_unnormed_params(self):
        return {"m": self.act_fun(self.normed_m) * self.m_scale + self.m_shift}

    def __call__(self):
        unnormed_m = self.act_fun(self.normed_m) * self.m_scale + self.m_shift
        vth_x = jnp.sqrt(2.0)
        alpha = jnp.sqrt(3.0 * gamma(3.0 / unnormed_m) / 2.0 / gamma(5.0 / unnormed_m))
        cst = unnormed_m / (4.0 * jnp.pi * alpha**3.0 * gamma(3.0 / unnormed_m))
        fdlm = cst / vth_x**3.0 * jnp.exp(-(jnp.abs(self.vx / alpha / vth_x) ** unnormed_m))

        return fdlm / jnp.sum(fdlm) / (self.vx[1] - self.vx[0])


class DistributionFunction2D(eqx.Module):
    vx: Array

    def __init__(self, dist_cfg):
        super().__init__()
        vmax = 6.0
        dvx = 2 * vmax / dist_cfg["nvx"]
        self.vx = jnp.linspace(-vmax + dvx / 2, vmax - dvx / 2, dist_cfg["nvx"])

    def __call__(self, *args, **kwds):
        return super().__call__(*args, **kwds)


class Arbitrary2D(DistributionFunction2D):
    fval: Array
    learn_log: bool

    def __init__(self, dist_cfg):
        super().__init__(dist_cfg)
        self.learn_log = dist_cfg["params"]["learn_log"]
        self.fval = self.init_dlm(dist_cfg["params"]["init_m"])

    def init_dlm(self, m):

        vth_x = jnp.sqrt(2.0)
        alpha = jnp.sqrt(3.0 * gamma(3.0 / m) / 2.0 / gamma(5.0 / m))
        cst = m / (4.0 * jnp.pi * alpha**3.0 * gamma(3.0 / m))
        fdlm = (
            cst
            / vth_x**3.0
            * jnp.exp(-((jnp.sqrt(self.vx[:, None] ** 2.0 + self.vx[None, :] ** 2.0) / alpha / vth_x) ** m))
        )

        fdlm = fdlm / jnp.sum(fdlm) / (self.vx[1] - self.vx[0]) ** 2.0

        if self.learn_log:
            #     # logit function
            # fdlm = 1 / 16 * jnp.log(fdlm / (1 - fdlm)) - 1
            fdlm = -jnp.log10(fdlm)
        # else:
        #     fdlm = 0.1 * jnp.log(fdlm / (1 - fdlm))

        return jnp.sqrt(fdlm)

    def get_unnormed_params(self):
        return {"f": self()}

    def __call__(self):
        # if self.learn_log:
        #     # bound values between 1e-15 and 10
        #     fval = -16 * sigmoid(self.fval) + 1
        #     fval = jnp.power(10.0, self.fval)
        # else:
        # fval = sigmoid(fval) * 10
        fval = self.fval**2.0
        if self.learn_log:
            fval = jnp.power(10.0, -fval)

        return fval / jnp.sum(fval) / (self.vx[1] - self.vx[0]) ** 2.0


class SphericalHarmonics(DistributionFunction2D):
    vr: Array
    th: Array
    phi: Array
    sph_harm: Callable
    vr_vxvy: Array
    Nl: int
    flm: Dict[str, Dict[str, Array]]
    m_scale: float
    m_shift: float
    act_fun: Callable
    normed_m: Array
    smooth: Callable

    def __init__(self, dist_cfg):
        super().__init__(dist_cfg)

        vmax = 6.0 * 1.05 * jnp.sqrt(2.0)
        dvr = vmax / dist_cfg["params"]["nvr"]
        self.vr = jnp.linspace(dvr / 2, vmax - dvr / 2, dist_cfg["params"]["nvr"])

        vx, vy = jnp.meshgrid(self.vx, self.vx)
        self.th = jnp.arctan2(vy, vx)
        self.phi = jnp.arccos(vy / jnp.abs(vy))
        self.vr_vxvy = jnp.sqrt(vx**2 + vy**2)
        self.Nl = dist_cfg["params"]["Nl"]

        self.sph_harm = vmap(sph_harm, in_axes=(None, None, 0, 0, None))
        self.flm = defaultdict(dict)
        for i in range(self.Nl + 1):
            self.flm[i] = {j: jnp.zeros(dist_cfg["params"]["nvr"]) for j in range(i + 1)}

        init_m = dist_cfg["params"]["init_m"]

        self.m_scale = 3.0  # dist_cfg["params"]["m"]["ub"] - dist_cfg["params"]["m"]["lb"]
        self.m_shift = 2.0  # dist_cfg["params"]["m"]["lb"]
        inv_act_fun = lambda x: jnp.log(1e-6 + x / (1 - x))
        self.act_fun = sigmoid
        self.normed_m = inv_act_fun((init_m - self.m_shift) / self.m_scale)
        self.smooth = partial(smooth1d, window_size=dist_cfg["params"]["nvr"] // 16)

        self.flm[0][0] = self.get_f00()

        # Uses eq. 3 from
        # Mora, P. & Yahi, H. Thermal heat-flux reduction in laser-produced plasmas. Phys. Rev. A 26, 2259–2261 (1982).

        LTx = dist_cfg["params"]["LTx"]  # Provide in units of mean free path
        LTy = dist_cfg["params"]["LTy"]  # Provide in units of mean free path
        v0 = 1.0  # distributions are normalized to vth anyway
        lambda_e = (
            1.0  # this is the thermal mean free path but really, it is just normalizing the gradient scale lengths.
        )
        # So as long as the gradient scale lengths are provided in units of mean free path and just set this to 1.
        ve = gamma(5.0 / init_m) / 3 / gamma(3.0 / init_m) * v0

        uu = self.vr / v0
        lambda_v = lambda_e * (self.vr / ve) ** 4.0
        coeff = (
            init_m / 2 * uu**init_m - 5 * init_m / 12 * gamma(8 / init_m) / gamma(6 / init_m) * uu ** (init_m - 2) - 1.5
        ) * lambda_v

        self.flm[1][0] = coeff / LTx
        self.flm[1][1] = coeff / LTy

    def get_unnormed_params(self):
        flm_dict = {0: {0: self.get_f00(self.act_fun(self.normed_m) * self.m_scale + self.m_shift)}, 1: {}}
        for i in range(1, self.Nl + 1):
            for j in range(i + 1):
                flm_dict[i][j] = self.smooth(self.flm[i][j])
        return {"flm": flm_dict}

    def get_unnormed_m(self):
        return self.act_fun(self.normed_m) * self.m_scale + self.m_shift

    def get_f00(self):
        unnormed_m = self.get_unnormed_m()

        # m = unnormed_m
        # vth_x = 1.0
        # alpha = jnp.sqrt(3.0 * gamma(3.0 / m) / 2.0 / gamma(5 / m))
        # cst = m / (4 * jnp.pi * alpha**3.0 * gamma(3 / m))
        # f00 = cst / vth_x**3.0 * jnp.exp(-((self.vr / alpha / vth_x) ** m))
        # f00 /= jnp.sum(f00 * 4 * jnp.pi * self.vr**2.0) * (self.vr[1] - self.vr[0])

        # return f00

        ve = 1.0
        v0 = ve / jnp.sqrt(gamma(5.0 / unnormed_m) / 3.0 / gamma(3.0 / unnormed_m))
        cst = unnormed_m / (4 * jnp.pi * gamma(3.0 / unnormed_m))
        f00 = cst / v0**3.0 * jnp.exp(-((self.vr / v0) ** unnormed_m))
        f00 /= jnp.sum(f00 * 4 * jnp.pi * self.vr**2.0) * (self.vr[1] - self.vr[0])

        return f00

    def __call__(self):

        f00 = self.get_f00()
        fvxvy = jnp.interp(self.vr_vxvy, self.vr, f00, right=1e-16)

        for i in range(1, self.Nl + 1):
            for j in range(i + 1):
<<<<<<< HEAD
                smoothed_flm = self.smooth(self.flm[i][j])
                _flmvxvy = jnp.interp(self.vr_vxvy, self.vr, smoothed_flm, right=1e-16)
=======
                _flmvxvy = jnp.interp(self.vr_vxvy, self.vr, self.flm[i][j] * self.flm[0][0], right=1e-16)
>>>>>>> 53659704
                _sph_harm = self.sph_harm(
                    jnp.array([j]), jnp.array([i]), self.phi.reshape(-1, order="C"), self.th.reshape(-1, order="C"), 2
                ).reshape(self.vr_vxvy.shape, order="C")
                fvxvy += _flmvxvy * jnp.real(_sph_harm)

<<<<<<< HEAD
        return jnp.clip(fvxvy, min=1e-16)
=======
        fvxvy /= jnp.sum(fvxvy) * (self.vx[1] - self.vx[0]) * (self.vx[1] - self.vx[0])
        fvxvy = jnp.maximum(fvxvy, 1e-16)

        return fvxvy
>>>>>>> 53659704


class ElectronParams(eqx.Module):
    normed_Te: Array
    normed_ne: Array
    Te_scale: float
    Te_shift: float
    ne_scale: float
    ne_shift: float
    distribution_functions: Union[
        List[DistributionFunction1D], List[DistributionFunction2D], DistributionFunction1D, DistributionFunction2D
    ]
    batch: bool
    act_fun: Callable

    def __init__(self, cfg, batch_size, batch=True, activate=False):
        super().__init__()

        self.Te_scale = cfg["Te"]["ub"] - cfg["Te"]["lb"]
        self.Te_shift = cfg["Te"]["lb"]
        self.ne_scale = cfg["ne"]["ub"] - cfg["ne"]["lb"]
        self.ne_shift = cfg["ne"]["lb"]
        self.batch = batch

        if activate:
            self.act_fun = sigmoid
            inv_act_fun = lambda x: x  # jnp.log(1e-6 + x / (1 - x))
        else:
            self.act_fun = lambda x: x
            inv_act_fun = lambda x: x

        if batch:
            self.normed_Te = inv_act_fun(jnp.full(batch_size, (cfg["Te"]["val"] - self.Te_shift) / self.Te_scale))
            self.normed_ne = inv_act_fun(jnp.full(batch_size, (cfg["ne"]["val"] - self.ne_shift) / self.ne_scale))
        else:
            self.normed_Te = inv_act_fun((cfg["Te"]["val"] - self.Te_shift) / self.Te_scale)
            self.normed_ne = inv_act_fun((cfg["ne"]["val"] - self.ne_shift) / self.ne_scale)

        self.distribution_functions = self.init_dists(cfg["fe"], batch_size, batch, activate)

    def init_dists(self, dist_cfg, batch_size, batch, activate):
        if dist_cfg["dim"] == 1:
            if dist_cfg["type"].casefold() == "dlm":
                if batch:
                    distribution_functions = [DLM1D(dist_cfg, activate) for _ in range(batch_size)]
                else:
                    distribution_functions = DLM1D(dist_cfg, activate)

            elif dist_cfg["type"].casefold() == "mx":
                if batch:
                    distribution_functions = [
                        lambda vx: jnp.exp(-(vx**2 / 2)) / jnp.sum(jnp.exp(-(vx**2 / 2))) / (vx[1] - vx[0])
                    ]
                else:
                    distribution_functions = (
                        lambda vx: jnp.exp(-(vx**2 / 2)) / jnp.sum(jnp.exp(-(vx**2 / 2))) / (vx[1] - vx[0])
                    )
            elif dist_cfg["type"].casefold() == "arbitrary":
                if batch:
                    distribution_functions = [Arbitrary1D(dist_cfg) for _ in range(batch_size)]
                else:
                    distribution_functions = Arbitrary1D(dist_cfg)

            elif dist_cfg["type"].casefold() == "arbitrary-nn":
                if batch:
                    distribution_functions = [Arbitrary1DNN(dist_cfg) for _ in range(batch_size)]
                else:
                    distribution_functions = Arbitrary1DNN(dist_cfg)

            else:
                raise NotImplementedError(f"Unknown 1D distribution type: {dist_cfg['type']}")
        elif dist_cfg["dim"] == 2:
            if batch:
                raise NotImplementedError(
                    "Batch mode not implemented for 2D distributions as a precautionary measure against memory issues"
                )

            if "sph" in dist_cfg["type"].casefold():
                distribution_functions = SphericalHarmonics(dist_cfg)
            elif dist_cfg["type"].casefold() == "arbitrary":
                distribution_functions = Arbitrary2D(dist_cfg)
            else:
                raise NotImplementedError(f"Unknown 2D distribution type: {dist_cfg['type']}")
        else:
            raise NotImplementedError(f"Not implemented distribution dimension: {dist_cfg['dim']}")

        return distribution_functions

    def get_unnormed_params(self):
        unnormed_fe_params = defaultdict(list)
        if isinstance(self.distribution_functions, list):
            for fe in self.distribution_functions:
                for k, v in fe.get_unnormed_params().items():
                    unnormed_fe_params[k].append(v)
            unnormed_fe_params = {k: jnp.array(v) for k, v in unnormed_fe_params.items()}
        else:
            unnormed_fe_params = self.distribution_functions.get_unnormed_params()

        return {
            "Te": self.act_fun(self.normed_Te) * self.Te_scale + self.Te_shift,
            "ne": self.act_fun(self.normed_ne) * self.ne_scale + self.ne_shift,
        } | unnormed_fe_params

    def __call__(self):
        physical_params = {
            "Te": self.act_fun(self.normed_Te) * self.Te_scale + self.Te_shift,
            "ne": self.act_fun(self.normed_ne) * self.ne_scale + self.ne_shift,
        }
        if self.batch:
            dist_params = {
                "fe": jnp.concatenate([df()[None, :] for df in self.distribution_functions]),
                "v": jnp.concatenate([df.vx[None, :] for df in self.distribution_functions]),
            }
        else:
            dist_params = {
                "fe": self.distribution_functions(),
                "v": self.distribution_functions.vx,
            }

        return physical_params | dist_params


class IonParams(eqx.Module):
    normed_Ti: Array
    normed_Z: Array
    # normed_A: Array
    fract: Array
    Ti_scale: float
    Ti_shift: float
    Z_scale: float
    Z_shift: float
    # A_scale: float
    # A_shift: float
    A: int
    act_fun: Callable

    def __init__(self, cfg, batch_size, batch=True, activate=False):
        super().__init__()
        self.Ti_scale = cfg["Ti"]["ub"] - cfg["Ti"]["lb"]
        self.Ti_shift = cfg["Ti"]["lb"]
        self.Z_scale = cfg["Z"]["ub"] - cfg["Z"]["lb"]
        self.Z_shift = cfg["Z"]["lb"]

        # self.A_scale = cfg["A"]["ub"] - cfg["A"]["lb"]
        # self.A_shift = cfg["A"]["lb"]

        if activate:
            inv_act_fun = lambda x: x  # jnp.log(1e-6 + x / (1 - x))
            self.act_fun = sigmoid
        else:
            inv_act_fun = lambda x: x
            self.act_fun = lambda x: x

        if batch:
            self.normed_Ti = inv_act_fun(jnp.full(batch_size, (cfg["Ti"]["val"] - self.Ti_shift) / self.Ti_scale))
            self.normed_Z = inv_act_fun(jnp.full(batch_size, (cfg["Z"]["val"] - self.Z_shift) / self.Z_scale))
            self.A = jnp.full(batch_size, cfg["A"]["val"])
            self.fract = inv_act_fun(jnp.full(batch_size, cfg["fract"]["val"]))
        else:
            self.normed_Ti = inv_act_fun((cfg["Ti"]["val"] - self.Ti_shift) / self.Ti_scale)
            self.normed_Z = inv_act_fun((cfg["Z"]["val"] - self.Z_shift) / self.Z_scale)
            self.A = cfg["A"]["val"]
            self.fract = float(inv_act_fun(cfg["fract"]["val"]))

    def get_unnormed_params(self):
        return self()

    def __call__(self):

        return {
            "A": self.A,
            "fract": self.act_fun(self.fract),
            "Ti": self.act_fun(self.normed_Ti) * self.Ti_scale + self.Ti_shift,
            "Z": self.act_fun(self.normed_Z) * self.Z_scale + self.Z_shift,
        }


class GeneralParams(eqx.Module):
    normed_lam: Array
    normed_amp1: Array
    normed_amp2: Array
    normed_amp3: Array
    normed_ne_gradient: Array
    normed_Te_gradient: Array
    normed_ud: Array
    normed_vA: Array
    lam_scale: float
    lam_shift: float
    amp1_scale: float
    amp1_shift: float
    amp2_scale: float
    amp2_shift: float
    amp3_scale: float
    amp3_shift: float
    ne_gradient_scale: float
    ne_gradient_shift: float
    Te_gradient_scale: float
    Te_gradient_shift: float
    ud_scale: float
    ud_shift: float
    vA_scale: float
    vA_shift: float
    act_fun: Callable

    def __init__(self, cfg, batch_size: int, batch=True, activate=False):
        super().__init__()
        self.lam_scale = cfg["lam"]["ub"] - cfg["lam"]["lb"]
        self.lam_shift = cfg["lam"]["lb"]
        self.amp1_scale = cfg["amp1"]["ub"] - cfg["amp1"]["lb"]
        self.amp1_shift = cfg["amp1"]["lb"]
        self.amp2_scale = cfg["amp2"]["ub"] - cfg["amp2"]["lb"]
        self.amp2_shift = cfg["amp2"]["lb"]
        self.amp3_scale = cfg["amp3"]["ub"] - cfg["amp3"]["lb"]
        self.amp3_shift = cfg["amp3"]["lb"]
        self.ne_gradient_scale = cfg["ne_gradient"]["ub"] - cfg["ne_gradient"]["lb"]
        self.ne_gradient_shift = cfg["ne_gradient"]["lb"]
        self.Te_gradient_scale = cfg["Te_gradient"]["ub"] - cfg["Te_gradient"]["lb"]
        self.Te_gradient_shift = cfg["Te_gradient"]["lb"]
        self.ud_scale = cfg["ud"]["ub"] - cfg["ud"]["lb"]
        self.ud_shift = cfg["ud"]["lb"]
        self.vA_scale = cfg["Va"]["ub"] - cfg["Va"]["lb"]
        self.vA_shift = cfg["Va"]["lb"]

        if activate:
            inv_act_fun = lambda x: x  # jnp.log(1e-6 + x / (1 - x))
            self.act_fun = sigmoid
        else:
            inv_act_fun = lambda x: x
            self.act_fun = lambda x: x

        if batch:
            self.normed_amp1 = inv_act_fun(
                jnp.full(batch_size, (cfg["amp1"]["val"] - self.amp1_shift) / self.amp1_scale)
            )
            self.normed_amp2 = inv_act_fun(
                jnp.full(batch_size, (cfg["amp2"]["val"] - self.amp2_shift) / self.amp2_scale)
            )
            self.normed_amp3 = inv_act_fun(
                jnp.full(batch_size, (cfg["amp3"]["val"] - self.amp3_shift) / self.amp3_scale)
            )
            self.normed_ne_gradient = inv_act_fun(
                jnp.full(batch_size, (cfg["ne_gradient"]["val"] - self.ne_gradient_shift) / self.ne_gradient_scale)
            )
            self.normed_Te_gradient = inv_act_fun(
                jnp.full(batch_size, (cfg["Te_gradient"]["val"] - self.Te_gradient_shift) / self.Te_gradient_scale)
            )
            self.normed_ud = inv_act_fun(jnp.full(batch_size, (cfg["ud"]["val"] - self.ud_shift) / self.ud_scale))
            self.normed_vA = inv_act_fun(jnp.full(batch_size, (cfg["Va"]["val"] - self.vA_shift) / self.vA_scale))
            self.normed_lam = inv_act_fun(jnp.full(batch_size, (cfg["lam"]["val"] - self.lam_shift) / self.lam_scale))
        else:
            self.normed_amp1 = inv_act_fun((cfg["amp1"]["val"] - self.amp1_shift) / self.amp1_scale)
            self.normed_amp2 = inv_act_fun((cfg["amp2"]["val"] - self.amp2_shift) / self.amp2_scale)
            self.normed_amp3 = inv_act_fun((cfg["amp3"]["val"] - self.amp3_shift) / self.amp3_scale)
            self.normed_ne_gradient = inv_act_fun(
                (cfg["ne_gradient"]["val"] - self.ne_gradient_shift) / self.ne_gradient_scale
            )
            self.normed_Te_gradient = inv_act_fun(
                (cfg["Te_gradient"]["val"] - self.Te_gradient_shift) / self.Te_gradient_scale
            )
            self.normed_ud = inv_act_fun((cfg["ud"]["val"] - self.ud_shift) / self.ud_scale)
            self.normed_vA = inv_act_fun((cfg["Va"]["val"] - self.vA_shift) / self.vA_scale)
            self.normed_lam = inv_act_fun((cfg["lam"]["val"] - self.lam_shift) / self.lam_scale)

    def get_unnormed_params(self):
        return self()

    def __call__(self):
        unnormed_lam = self.act_fun(self.normed_lam) * self.lam_scale + self.lam_shift
        unnormed_amp1 = self.act_fun(self.normed_amp1) * self.amp1_scale + self.amp1_shift
        unnormed_amp2 = self.act_fun(self.normed_amp2) * self.amp2_scale + self.amp2_shift
        unnormed_amp3 = self.act_fun(self.normed_amp3) * self.amp3_scale + self.amp3_shift
        unnormed_ne_gradient = self.act_fun(self.normed_ne_gradient) * self.ne_gradient_scale + self.ne_gradient_shift
        unnormed_Te_gradient = self.act_fun(self.normed_Te_gradient) * self.Te_gradient_scale + self.Te_gradient_shift
        unnormed_ud = self.act_fun(self.normed_ud) * self.ud_scale + self.ud_shift
        unnormed_vA = self.act_fun(self.normed_vA) * self.vA_scale + self.vA_shift

        return {
            "lam": unnormed_lam,
            "amp1": unnormed_amp1,
            "amp2": unnormed_amp2,
            "amp3": unnormed_amp3,
            "ne_gradient": unnormed_ne_gradient,
            "Te_gradient": unnormed_Te_gradient,
            "ud": unnormed_ud,
            "Va": unnormed_vA,
        }


class ThomsonParams(eqx.Module):
    electron: ElectronParams
    ions: List[IonParams]
    general: GeneralParams

    def __init__(self, param_cfg, num_params: int, batch=True, activate=False):
        super().__init__()
        self.electron = ElectronParams(param_cfg["electron"], num_params, batch, activate)
        self.ions = []
        for species in param_cfg.keys():
            if "ion" in species:
                self.ions.append(IonParams(param_cfg[species], num_params, batch, activate))

        assert len(self.ions) > 0, "No ion species found in input deck"
        self.general = GeneralParams(param_cfg["general"], num_params, batch, activate)

    def get_unnormed_params(self):
        return {
            "electron": self.electron.get_unnormed_params(),
            "general": self.general.get_unnormed_params(),
        } | {f"ion-{i+1}": ion.get_unnormed_params() for i, ion in enumerate(self.ions)}

    def __call__(self):
        return {"electron": self.electron(), "general": self.general()} | {
            f"ion-{i+1}": ion() for i, ion in enumerate(self.ions)
        }

    def get_fitted_params(self, param_cfg):
        param_dict = self.get_unnormed_params()
        num_params = 0
        fitted_params = {}
        for k in param_dict.keys():
            fitted_params[k] = {}
            for k2 in param_dict[k].keys():
                if k2 == "m" and param_cfg[k]["fe"]["active"]:
                    fitted_params[k][k2] = param_dict[k][k2]
                    num_params += 1
                elif k2 in ["f", "flm"]:
                    pass
                elif param_cfg[k][k2]["active"]:
                    fitted_params[k][k2] = param_dict[k][k2]
                    num_params += 1

        return fitted_params, num_params


def get_filter_spec(cfg_params: Dict, ts_params: ThomsonParams) -> Dict:
    # Step 2
    filter_spec = jtu.tree_map(lambda _: False, ts_params)
    for species, params in cfg_params.items():
        for key, val in params.items():
            if val["active"]:
                if key == "fe":
                    filter_spec = get_distribution_filter_spec(filter_spec, dist_type=val["type"])
                else:
                    nkey = f"normed_{key}"
                    filter_spec = eqx.tree_at(
                        lambda tree: getattr(getattr(tree, species), nkey),
                        filter_spec,
                        replace=True,
                    )

    return filter_spec


def get_distribution_filter_spec(filter_spec: Dict, dist_type: str) -> Dict:
    if dist_type.casefold() == "dlm":
        if isinstance(filter_spec.electron.distribution_functions, list):
            num_dists = len(filter_spec.electron.distribution_functions)
            for i in range(num_dists):
                filter_spec = eqx.tree_at(
                    lambda tree: tree.electron.distribution_functions[i].normed_m, filter_spec, replace=True
                )
        else:
            filter_spec = eqx.tree_at(
                lambda tree: tree.electron.distribution_functions.normed_m, filter_spec, replace=True
            )

    elif dist_type.casefold() == "mx":
        raise Warning("No trainable parameters for Maxwellian distribution")

    elif dist_type.casefold() == "arbitrary":
        if isinstance(filter_spec.electron.distribution_functions, list):
            num_dists = len(filter_spec.electron.distribution_functions)
            for i in range(num_dists):
                filter_spec = eqx.tree_at(
                    lambda tree: tree.electron.distribution_functions[i].fval, filter_spec, replace=True
                )
        else:
            filter_spec = eqx.tree_at(lambda tree: tree.electron.distribution_functions.fval, filter_spec, replace=True)
    elif dist_type.casefold() == "arbitrary-nn":
        df = filter_spec.electron.distribution_functions
        if isinstance(df, list):
            for i in range(len(df)):
                filter_spec = update_distribution_layers(filter_spec, df=df[i])
        else:
            filter_spec = update_distribution_layers(filter_spec, df=df)
    elif dist_type.casefold() == "sphericalharmonic":
        if isinstance(filter_spec.electron.distribution_functions, list):
<<<<<<< HEAD
            raise NotImplementedError
            # num_dists = len(filter_spec.electron.distribution_functions)
            # for i in range(num_dists):
            #     filter_spec = eqx.tree_at(
            #         lambda tree: tree.electron.distribution_functions[i].normed_m, filter_spec, replace=True
            #     )
        else:
=======
            num_dists = len(filter_spec.electron.distribution_functions)
            for i in range(num_dists):
                filter_spec = eqx.tree_at(
                    lambda tree: tree.electron.distribution_functions[i].normed_m, filter_spec, replace=True
                )
                filter_spec = eqx.tree_at(
                    lambda tree: tree.electron.distribution_functions[i].flm[1][0], filter_spec, replace=True
                )
                filter_spec = eqx.tree_at(
                    lambda tree: tree.electron.distribution_functions[i].flm[1][1], filter_spec, replace=True
                )
        else:

>>>>>>> 53659704
            filter_spec = eqx.tree_at(
                lambda tree: tree.electron.distribution_functions.normed_m, filter_spec, replace=True
            )
            filter_spec = eqx.tree_at(
                lambda tree: tree.electron.distribution_functions.flm[1][0], filter_spec, replace=True
            )
            filter_spec = eqx.tree_at(
                lambda tree: tree.electron.distribution_functions.flm[1][1], filter_spec, replace=True
            )

    else:
        raise NotImplementedError(f"Untrainable distribution type: {dist_type}")

    return filter_spec


def update_distribution_layers(filter_spec, df):
    print(df.f_nn.layers)
    for j in range(len(df.f_nn.layers)):
        if df.f_nn.layers[j].weight:
            filter_spec = eqx.tree_at(lambda tree: df.f_nn.layers[j].linear.weight, filter_spec, replace=True)
            filter_spec = eqx.tree_at(lambda tree: df.f_nn.layers[j].linear.bias, filter_spec, replace=True)

    return filter_spec<|MERGE_RESOLUTION|>--- conflicted
+++ resolved
@@ -263,6 +263,29 @@
         self.flm[1][0] = coeff / LTx
         self.flm[1][1] = coeff / LTy
 
+        self.flm[0][0] = self.get_f00()
+
+        # Uses eq. 3 from
+        # Mora, P. & Yahi, H. Thermal heat-flux reduction in laser-produced plasmas. Phys. Rev. A 26, 2259–2261 (1982).
+
+        LTx = dist_cfg["params"]["LTx"]  # Provide in units of mean free path
+        LTy = dist_cfg["params"]["LTy"]  # Provide in units of mean free path
+        v0 = 1.0  # distributions are normalized to vth anyway
+        lambda_e = (
+            1.0  # this is the thermal mean free path but really, it is just normalizing the gradient scale lengths.
+        )
+        # So as long as the gradient scale lengths are provided in units of mean free path and just set this to 1.
+        ve = gamma(5.0 / init_m) / 3 / gamma(3.0 / init_m) * v0
+
+        uu = self.vr / v0
+        lambda_v = lambda_e * (self.vr / ve) ** 4.0
+        coeff = (
+            init_m / 2 * uu**init_m - 5 * init_m / 12 * gamma(8 / init_m) / gamma(6 / init_m) * uu ** (init_m - 2) - 1.5
+        ) * lambda_v
+
+        self.flm[1][0] = coeff / LTx
+        self.flm[1][1] = coeff / LTy
+
     def get_unnormed_params(self):
         flm_dict = {0: {0: self.get_f00(self.act_fun(self.normed_m) * self.m_scale + self.m_shift)}, 1: {}}
         for i in range(1, self.Nl + 1):
@@ -300,25 +323,17 @@
 
         for i in range(1, self.Nl + 1):
             for j in range(i + 1):
-<<<<<<< HEAD
                 smoothed_flm = self.smooth(self.flm[i][j])
-                _flmvxvy = jnp.interp(self.vr_vxvy, self.vr, smoothed_flm, right=1e-16)
-=======
-                _flmvxvy = jnp.interp(self.vr_vxvy, self.vr, self.flm[i][j] * self.flm[0][0], right=1e-16)
->>>>>>> 53659704
+                _flmvxvy = jnp.interp(self.vr_vxvy, self.vr, smoothed_flm * self.flm[0][0], right=1e-16)
                 _sph_harm = self.sph_harm(
                     jnp.array([j]), jnp.array([i]), self.phi.reshape(-1, order="C"), self.th.reshape(-1, order="C"), 2
                 ).reshape(self.vr_vxvy.shape, order="C")
                 fvxvy += _flmvxvy * jnp.real(_sph_harm)
 
-<<<<<<< HEAD
-        return jnp.clip(fvxvy, min=1e-16)
-=======
         fvxvy /= jnp.sum(fvxvy) * (self.vx[1] - self.vx[0]) * (self.vx[1] - self.vx[0])
         fvxvy = jnp.maximum(fvxvy, 1e-16)
 
         return fvxvy
->>>>>>> 53659704
 
 
 class ElectronParams(eqx.Module):
@@ -706,15 +721,6 @@
             filter_spec = update_distribution_layers(filter_spec, df=df)
     elif dist_type.casefold() == "sphericalharmonic":
         if isinstance(filter_spec.electron.distribution_functions, list):
-<<<<<<< HEAD
-            raise NotImplementedError
-            # num_dists = len(filter_spec.electron.distribution_functions)
-            # for i in range(num_dists):
-            #     filter_spec = eqx.tree_at(
-            #         lambda tree: tree.electron.distribution_functions[i].normed_m, filter_spec, replace=True
-            #     )
-        else:
-=======
             num_dists = len(filter_spec.electron.distribution_functions)
             for i in range(num_dists):
                 filter_spec = eqx.tree_at(
@@ -728,7 +734,6 @@
                 )
         else:
 
->>>>>>> 53659704
             filter_spec = eqx.tree_at(
                 lambda tree: tree.electron.distribution_functions.normed_m, filter_spec, replace=True
             )
